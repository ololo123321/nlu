import random
import os
import json
import shutil
from typing import Dict, List, Callable, Tuple
from itertools import chain, groupby, combinations
from abc import ABC, abstractmethod
from collections import defaultdict

import tensorflow as tf
import tensorflow_hub as hub
import numpy as np

from bert.modeling import BertModel, BertConfig
from bert.optimization import create_optimizer

from src.utils import get_entity_spans, get_connected_components, parse_conll_metrics, parse_conll_blanc
from src.model.utils import (
    get_batched_coords_from_labels,
    get_labels_mask,
    get_dense_labels_from_indices,
    get_entity_embeddings,
    get_padded_coords_3d,
    upper_triangular,
    get_entity_embeddings_concat_half,
    get_entity_pairs_mask,
    get_sent_pairs_to_predict_for,
    get_span_indices
)
from src.model.layers import GraphEncoder, GraphEncoderInputs, StackedBiRNN, MLP
from src.data.base import Example, Arc, Entity
from src.data.postprocessing import get_valid_spans
from src.data.io import to_conll
from src.metrics import classification_report, classification_report_ner, f1_precision_recall_support, get_coreferense_resolution_metrics


class ModeKeys:
    TRAIN = "train"
    VALID = "valid"
    TEST = "test"


class BaseModel(ABC):
    """
    Interface for all models
    """

    model_scope = "model"
    ner_scope = "ner"
    re_scope = "re"

    def __init__(self, sess, config=None, ner_enc=None, re_enc=None):
        self.sess = sess
        self.config = config
        self.ner_enc = ner_enc
        self.re_enc = re_enc

        if config is not None:
            if "ner" in config["model"] and "re" in config["model"]:
                assert config["model"]["ner"]["loss_coef"] + config["model"]["re"]["loss_coef"] > 0.0

        if self.ner_enc is not None:
            self.inv_ner_enc = {v: k for k, v in self.ner_enc.items()}
        else:
            self.inv_ner_enc = None

        if self.re_enc is not None:
            self.inv_re_enc = {v: k for k, v in self.re_enc.items()}
        else:
            self.re_enc = None

        self.loss = None
        self.train_op = None

    @abstractmethod
    def build(self):
        pass

    @abstractmethod
    def _get_feed_dict(self, examples: List[Example], mode: str) -> Dict:
        """mode: {train, valid, test}"""
        pass

    @abstractmethod
    def _set_placeholders(self):
        pass

    @abstractmethod
    def _set_loss(self, *args, **kwargs):
        pass

    @abstractmethod
    def _set_train_op(self):
        pass

    @abstractmethod
    def predict(
            self,
            examples: List[Example],
            chunks: List[Example],
            window: int = 1,
            batch_size: int = 16,
            **kwargs
    ) -> None:
        """
        Вся логика инференса должна быть реализована здесь.
        Предполагается, что модель училась не на целых документах, а на кусках (chunks).
        Следовательно, предикт модель должна делать тоже на уровне chunks.
        Но в конечном итоге нас интересуют предсказанные лейблы на исходных документах (examples).
        Поэтому схема такая:
        1. получить модельные предикты на уровне chunks
        2. аггрегировать результат из п.1 и записать на уровне examples

        :param examples: исходные документы
        :param chunks: куски исходных документов. могут быть с перекрытиями.
        :param window: размер куска (в предложениях)
        :param batch_size:
        :param kwargs:
        :return:
        """

    @abstractmethod
    def evaluate(self, examples: List[Example], batch_size: int = 16) -> Dict:
        """
        Возвращаемый словарь должен обязательно содержать ключи "score" и "loss"
        """

    def train(
            self,
            examples_train: List[Example],
            examples_eval: List[Example],
            num_epochs: int = 1,
            batch_size: int = 128,
            train_op_name: str = "train_op",
            checkpoint_path: str = None,
            scope_to_save: str = None,
    ):
        train_loss = []

        # TODO: отделить конфигурацию оптимизатора от конфигурации обучения
        num_acc_steps = self.config["optimizer"]["num_accumulation_steps"]
        global_batch_size = batch_size * num_acc_steps
        epoch_steps = len(examples_train) // global_batch_size + 1
        num_train_steps = num_epochs * epoch_steps

        print(f"global batch size: {global_batch_size}")
        print(f"epoch steps: {epoch_steps}")
        print(f"num_train_steps: {num_train_steps}")

        train_op = getattr(self, train_op_name)

        epoch = 1
        best_score = -1
        num_steps_wo_improvement = 0
        num_lr_updates = 0

        if self.config["optimizer"]["reduce_lr_on_plateau"]:
            lr = self.config["optimizer"]["init_lr"]
        else:
            lr = None

        saver = None
        if checkpoint_path is not None:
            if scope_to_save is not None:
                var_list = tf.get_collection(tf.GraphKeys.GLOBAL_VARIABLES, scope=scope_to_save)
            else:
                var_list = tf.trainable_variables()
            saver = tf.train.Saver(var_list)

        for step in range(num_train_steps):
            examples_batch = random.sample(examples_train, batch_size)
            feed_dict, _ = self._get_feed_dict(examples_batch, mode=ModeKeys.TRAIN)
            _, loss = self.sess.run([train_op, self.loss], feed_dict=feed_dict)
            train_loss.append(loss)

            if step != 0 and step % epoch_steps == 0:

                print(f"epoch {epoch} finished. evaluation starts.")
                performance_info = self.evaluate(examples=examples_eval, batch_size=batch_size)
                score = performance_info["score"]

                if score > best_score:
                    print("new best score:", score)
                    best_score = score
                    num_steps_wo_improvement = 0

                    if saver is not None:
                        saver.save(self.sess, checkpoint_path)
                        print(f"saved new head to {checkpoint_path}")
                else:
                    num_steps_wo_improvement += 1
                    print("current score:", score)
                    print("best score:", best_score)
                    print("steps wo improvement:", num_steps_wo_improvement)

                    if num_steps_wo_improvement == self.config["optimizer"]["max_steps_wo_improvement"]:
                        print("training finished due to max number of steps wo improvement encountered.")
                        break

                    if self.config["optimizer"]["reduce_lr_on_plateau"]:
                        if num_steps_wo_improvement % self.config["optimizer"]["lr_reduce_patience"] == 0:
                            # TODO: restore best checkpoint here
                            lr_old = lr
                            lr *= self.config["optimizer"]["lr_reduction_factor"]
                            num_lr_updates += 1
                            print(f"lr reduced from {lr_old} to {lr}")

                if self.config["optimizer"]['custom_schedule']:
                    lr = 1e-3
                    if epoch < 100:
                        lr = 1e-3
                    else:
                        lr = lr * 0.965 ** ((epoch - 100) + 1)

                lr = max(lr, self.config['optimizer']['min_lr'])

                print("lr:", lr)
                print("num lr updates:", num_lr_updates)
                print('=' * 50)

                epoch += 1

    def save(self, model_dir: str, force: bool = True, scope_to_save: str = None):
        assert self.config is not None
        assert self.sess is not None

        if force:
            try:
                shutil.rmtree(model_dir)
            except:
                pass
        else:
            assert not os.path.exists(model_dir), \
                f'dir {model_dir} already exists. exception raised due to flag "force" was set to "True"'

        os.makedirs(model_dir, exist_ok=True)

        if scope_to_save is not None:
            scope = scope_to_save
        else:
            scope = self.model_scope

        var_list = tf.get_collection(tf.GraphKeys.GLOBAL_VARIABLES, scope=scope)
        saver = tf.train.Saver(var_list)
        checkpoint_path = os.path.join(model_dir, "model.ckpt")
        saver.save(self.sess, checkpoint_path)

        with open(os.path.join(model_dir, "config.json"), "w") as f:
            json.dump(self.config, f, indent=4)

        if self.ner_enc is not None:
            with open(os.path.join(model_dir, "ner_enc.json"), "w") as f:
                json.dump(self.ner_enc, f, indent=4)

        if self.re_enc is not None:
            with open(os.path.join(model_dir, "re_enc.json"), "w") as f:
                json.dump(self.re_enc, f, indent=4)

    @classmethod
    def load(cls, sess, model_dir: str, scope_to_load: str = None):

        with open(os.path.join(model_dir, "config.json")) as f:
            config = json.load(f)

        ner_enc_path = os.path.join(model_dir, "ner_enc.json")
        if os.path.exists(ner_enc_path):
            with open(ner_enc_path) as f:
                ner_enc = json.load(f)
        else:
            ner_enc = None

        re_enc_path = os.path.join(model_dir, "re_enc.json")
        if os.path.exists(re_enc_path):
            with open(re_enc_path) as f:
                re_enc = json.load(f)
        else:
            re_enc = None

        model = cls(sess=sess, config=config, ner_enc=ner_enc, re_enc=re_enc)

        model.build()

        if scope_to_load is not None:
            scope = scope_to_load
        else:
            scope = model.model_scope

        var_list = tf.get_collection(tf.GraphKeys.GLOBAL_VARIABLES, scope=scope)
        saver = tf.train.Saver(var_list)
        checkpoint_path = os.path.join(model_dir, "model.ckpt")
        saver.restore(sess, checkpoint_path)

        model.init_uninitialized()

        return model

    def initialize(self):
        self.init_uninitialized()

    def init_uninitialized(self):
        global_vars = tf.global_variables()
        is_not_initialized = self.sess.run([tf.is_variable_initialized(var) for var in global_vars])
        not_initialized_vars = [v for v, flag in zip(global_vars, is_not_initialized) if not flag]
        if not_initialized_vars:
            self.sess.run(tf.variables_initializer(not_initialized_vars))
        self.sess.run(tf.tables_initializer())


# TODO: сделать базовый класс для joint моделей. потом от него отнаследовать ElmoJoinModel


class BertJointModel(BaseModel):
    """
    1. Поиск сущностей и триггеров событий (flat ner)
    2. Поиск отношений между сущностями и аргументов событий

    https://arxiv.org/abs/1812.11275
    """

    def __init__(self, sess, config=None, ner_enc=None, re_enc=None):
        """
        config = {
            "model": {
                "bert": {
                    "dir": "~/bert",
                    "dim": 768,
                    "attention_probs_dropout_prob": 0.5,  # default 0.1
                    "hidden_dropout_prob": 0.1,
                    "dropout": 0.1,
                    "scope": "bert",
                    "pad_token_id": 0,
                    "cls_token_id": 1,
                    "sep_token_id": 2
                },
                "ner": {
                    "use_crf": True,
                    "num_labels": 7,
                    "no_entity_id": 0,
                    "start_ids": [1, 2, 3],  # id лейблов первых токенов сущностей. нужно для векторизации сущностей
                    "prefix_joiner": "-",
                    "loss_coef": 1.0,
                    "use_birnn": True,
                    "rnn": {
                        "num_layers": 1,
                        "cell_dim": 128,
                        "dropout": 0.5,
                        "recurrent_dropout": 0.0
                    }
                },
                "re": {
                    "no_relation_id": 0,
                    "loss_coef": 10.0,
                    "use_birnn": True,
                    "use_entity_emb": True,
                    "use_entity_emb_layer_norm": True,
                    "entity_emb_dropout": 0.2,
                    "rnn": {
                        "num_layers": 1,
                        "cell_dim": 128,
                        "dropout": 0.5,
                        "recurrent_dropout": 0.0
                    },
                    "biaffine": {
                        "num_mlp_layers": 1,
                        "activation": "relu",
                        "head_dim": 128,
                        "dep_dim": 128,
                        "dropout": 0.3,
                        "num_labels": 7,
                    }
                }
            },
            "training": {
                "num_epochs": 100,
                "batch_size": 16,
                "max_epochs_wo_improvement": 10
            },
            "optimizer": {
                "init_lr": 2e-5,
                "num_train_steps": 100000,
                "num_warmup_steps": 10000
            }
        }
        """
        super().__init__(sess=sess, config=config, ner_enc=ner_enc, re_enc=re_enc)

        # PLACEHOLDERS
        # bert
        self.input_ids_ph = None
        self.input_mask_ph = None
        self.segment_ids_ph = None

        # ner
        self.first_pieces_coords_ph = None
        self.num_pieces_ph = None  # для обучаемых с нуля рекуррентных слоёв
        self.num_tokens_ph = None  # для crf
        self.ner_labels_ph = None

        # re
        self.re_labels_ph = None

        # common
        self.training_ph = None

        # TENSORS
        self.loss_ner = None
        self.loss_re = None
        self.ner_logits_train = None
        self.transition_params = None
        self.ner_preds_inference = None
        self.re_logits_train = None
        self.re_labels_true_entities = None
        self.re_labels_pred_entities = None
        self.num_entities = None
        self.num_entities_pred = None

        # LAYERS
        self.bert_dropout = None
        self.birnn_ner = None
        self.birnn_re = None
        self.dense_ner_labels = None
        self.ner_emb = None
        self.ner_emb_layer_norm = None
        self.ner_emb_dropout = None
        self.entity_pairs_enc = None

        # OPS
        self.train_op_head = None

    def build(self):
        self._set_placeholders()

        # N - batch size
        # D - bert dim
        # T_pieces - число bpe-сиволов (включая [CLS] и [SEP])
        # T_tokens - число токенов (не вклчая [CLS] и [SEP])
        with tf.variable_scope(self.model_scope):
            bert_out_train = self._build_bert(training=True)  # [N, T_pieces, D]
            bert_out_pred = self._build_bert(training=False)  # [N, T_pieces, D]

            self.bert_dropout = tf.keras.layers.Dropout(self.config["model"]["bert"]["dropout"])

            # ner
            with tf.variable_scope(self.ner_scope):
                if self.config["model"]["ner"]["use_birnn"]:
                    self.birnn_ner = StackedBiRNN(**self.config["model"]["ner"]["rnn"])

                num_labels = self.config["model"]["ner"]["num_labels"]
                self.dense_ner_labels = tf.keras.layers.Dense(num_labels)

                self.ner_logits_train, _, self.transition_params = self._build_ner_head(bert_out=bert_out_train)
                _, self.ner_preds_inference, _ = self._build_ner_head(bert_out=bert_out_pred)

            # re
            with tf.variable_scope(self.re_scope):
                if self.config["model"]["re"]["use_entity_emb"]:
                    bert_dim = self.config["model"]["bert"]["dim"]
                    self.ner_emb = tf.keras.layers.Embedding(num_labels, bert_dim)
                    if self.config["model"]["re"]["use_entity_emb_layer_norm"]:
                        self.ner_emb_layer_norm = tf.keras.layers.LayerNormalization()
                    self.ner_emb_dropout = tf.keras.layers.Dropout(self.config["model"]["re"]["entity_emb_dropout"])

                if self.config["model"]["re"]["use_birnn"]:
                    self.birnn_re = StackedBiRNN(**self.config["model"]["re"]["rnn"])

                self.entity_pairs_enc = GraphEncoder(**self.config["model"]["re"]["biaffine"])

                self.re_logits_train, self.num_entities = self._build_re_head(
                    bert_out=bert_out_train, ner_labels=self.ner_labels_ph
                )
                re_logits_true_entities, _ = self._build_re_head(
                    bert_out=bert_out_pred, ner_labels=self.ner_labels_ph
                )
                re_logits_pred_entities, self.num_entities_pred = self._build_re_head(
                    bert_out=bert_out_pred, ner_labels=self.ner_preds_inference
                )

                self.re_labels_true_entities = tf.argmax(re_logits_true_entities, axis=-1)
                self.re_labels_pred_entities = tf.argmax(re_logits_pred_entities, axis=-1)

            self._set_loss()
            self._set_train_op()

    # TODO: сделать так, чтобы этот метод не переопределялся
    def train(
            self,
            examples_train: List[Example],
            examples_eval: List[Example],
            train_op_name: str = "train_op",
            model_dir: str = None,
            scope_to_save: str = None,
            verbose: bool = True,
            verbose_fn: Callable = None,
    ):
        """

        :param examples_train:
        :param examples_eval:
        :param train_op_name:
        :param model_dir:
        :param scope_to_save:
        :param verbose:
        :param verbose_fn: вход - словарь с метриками (выход self.evaluate); выход - None. функция должна вывести
                           релевантные метрики в stdout
        :return:

        нет возможности переопределять batch_size, потому что есть следующая зависимость:
        batch_size -> num_train_steps -> lr schedule for adamw
        поэтому если хочется изменить batch_size, то нужно переопределить train_op. иными словами, проще сделать так:
        tf.reset_default_graph()
        sess = tf.Session()
        model = ...
        model.build()
        model.initialize()
        """
        batch_size = self.config["training"]["batch_size"]
        num_epoch_steps = int(len(examples_train) / batch_size)
        best_score = -1
        num_steps_wo_improvement = 0
        verbose_fn = verbose_fn if verbose_fn is not None else print
        train_loss = []

        if model_dir is not None:
            os.makedirs(model_dir, exist_ok=True)
            checkpoint_path = os.path.join(model_dir, "model.ckpt")
        else:
            checkpoint_path = None

        saver = None
        if checkpoint_path is not None:
            if scope_to_save is not None:
                var_list = tf.get_collection(tf.GraphKeys.GLOBAL_VARIABLES, scope=scope_to_save)
            else:
                var_list = tf.trainable_variables()
            saver = tf.train.Saver(var_list)

        train_op = getattr(self, train_op_name)

        for epoch in range(self.config["training"]["num_epochs"]):
            for _ in range(num_epoch_steps):
                examples_batch = random.sample(examples_train, batch_size)
                feed_dict = self._get_feed_dict(examples_batch, mode=ModeKeys.TRAIN)
                try:
                    _, loss = self.sess.run([train_op, self.loss], feed_dict=feed_dict)
                except Exception as e:
                    print([x.id for x in examples_batch])
                    raise e
                train_loss.append(loss)

            print(f"epoch {epoch} finished. mean train loss: {np.mean(train_loss)}. evaluation starts.")
            performance_info = self.evaluate(examples=examples_eval, batch_size=batch_size)
            if verbose:
                verbose_fn(performance_info)
            score = performance_info["score"]

            print("current score:", score)

            if score > best_score:
                print("!!! new best score:", score)
                best_score = score
                num_steps_wo_improvement = 0

                if saver is not None:
                    saver.save(self.sess, checkpoint_path)
                    print(f"saved new head to {checkpoint_path}")
            else:
                num_steps_wo_improvement += 1
                print("best score:", best_score)
                print("steps wo improvement:", num_steps_wo_improvement)

                if num_steps_wo_improvement == self.config["training"]["max_epochs_wo_improvement"]:
                    print("training finished due to max number of steps wo improvement encountered.")
                    break

            print("=" * 50)

        if saver is not None:
            print(f"restoring model from {checkpoint_path}")
            saver.restore(self.sess, checkpoint_path)

    def evaluate(self, examples: List[Example], batch_size: int = 16) -> Dict:
        """
        metrics = {
            "ner": {},
            "re": {},
            "total": {}
        }
        """
        y_true_ner = []
        y_pred_ner = []

        y_true_re = []
        y_pred_re = []

        no_rel_id = self.config["model"]["re"]["no_relation_id"]

        loss = 0.0
        loss_ner = 0.0
        loss_re = 0.0
        num_batches = 0

        for start in range(0, len(examples), batch_size):
            end = start + batch_size
            examples_batch = examples[start:end]
            feed_dict = self._get_feed_dict(examples_batch, mode=ModeKeys.VALID)
            loss_i, loss_ner_i, loss_re_i, ner_labels_pred, rel_labels_pred, num_entities = self.sess.run(
                [
                    self.loss,
                    self.loss_ner,
                    self.loss_re,
                    self.ner_preds_inference,
                    self.re_labels_true_entities,
                    self.num_entities
                ],
                feed_dict=feed_dict
            )
            loss += loss_i
            loss_ner += loss_ner_i
            loss_re += loss_re_i

            for i, x in enumerate(examples_batch):
                # ner
                y_true_ner_i = []
                y_pred_ner_i = []
                for j, t in enumerate(x.tokens):
                    y_true_ner_i.append(t.labels[0])
                    y_pred_ner_i.append(self.inv_ner_enc[ner_labels_pred[i, j]])
                y_true_ner.append(y_true_ner_i)
                y_pred_ner.append(y_pred_ner_i)

                # re
                num_entities_i = num_entities[i]
                # этот assert может не выполняться в случае, когда редкие сущности игнорятся
                # assert num_entities_i == len(x.entities), f"[{x.id}] {num_entities_i} != {len(x.entities)}"
                arcs_true = np.full((num_entities_i, num_entities_i), no_rel_id, dtype=np.int32)

                for arc in x.arcs:
                    assert arc.head_index is not None
                    assert arc.dep_index is not None
                    arcs_true[arc.head_index, arc.dep_index] = arc.rel_id

                arcs_pred = rel_labels_pred[i, :num_entities_i, :num_entities_i]
                y_true_re += [self.inv_re_enc[j] for j in arcs_true.flatten()]
                y_pred_re += [self.inv_re_enc[j] for j in arcs_pred.flatten()]

            num_batches += 1

        # loss
        # TODO: учитывать, что последний батч может быть меньше. тогда среднее не совсем корректно так считать
        loss /= num_batches
        loss_ner /= num_batches
        loss_re /= num_batches

        # ner
        joiner = self.config["model"]["ner"]["prefix_joiner"]
        ner_metrics_entity_level = classification_report_ner(y_true=y_true_ner, y_pred=y_pred_ner, joiner=joiner)
        y_true_ner_flat = list(chain(*y_true_ner))
        y_pred_ner_flat = list(chain(*y_pred_ner))
        ner_metrics_token_level = classification_report(
            y_true=y_true_ner_flat, y_pred=y_pred_ner_flat, trivial_label="O"
        )

        # re
        re_metrics = classification_report(y_true=y_true_re, y_pred=y_pred_re, trivial_label="O")

        # total
        # сделано так, чтобы случайный скор на таске с нулевым loss_coef не вносил подгрешность в score.
        # невозможность равенства нулю коэффициентов при лоссах на обоих тасках рассмотрена в BaseModel.__init__
        if self.config["model"]["ner"]["loss_coef"] == 0.0:
            score = re_metrics["micro"]["f1"]
        elif self.config["model"]["re"]["loss_coef"] == 0.0:
            score = ner_metrics_entity_level["micro"]["f1"]
        else:
            score = ner_metrics_entity_level["micro"]["f1"] * 0.5 + re_metrics["micro"]["f1"] * 0.5

        performance_info = {
            "ner": {
                "loss": loss_ner,
                "metrics": {
                    "entity_level": ner_metrics_entity_level,
                    "token_level": ner_metrics_token_level
                }
            },
            "re": {
                "loss": loss_re,
                "metrics": re_metrics,
            },
            "loss": loss,
            "score": score
        }

        return performance_info

    # TODO: реалзиовать случай window > 1
    def predict(self, examples: List[Example], chunks: List[Example], window: int = 1, batch_size: int = 16, **kwargs):
        """
        инференс. примеры не должны содержать разметку токенов и пар сущностей!
        сделано так для того, чтобы не было непредсказуемых результатов.

        ner - запись лейблов в Token.labels
        re - создание новых инстансов Arc и запись их в Example.arcs
        """
        assert window == 1, "logic with window > 1 is not implemented :("

        # проверка примеров
        for x in examples:
            assert len(x.arcs) == 0, f"[{x.id}] arcs are already annotated!"
            for t in x.tokens:
                assert len(t.labels) == 0, f"[{x.id}] tokens are already annotated!"

        id2example = {x.id: x for x in examples}

        no_rel_id = self.config["model"]["re"]["no_relation_id"]

        for start in range(0, len(chunks), batch_size):
            end = start + batch_size
            chunks_batch = chunks[start:end]
            feed_dict = self._get_feed_dict(chunks_batch, mode=ModeKeys.TEST)
            ner_labels_pred, rel_labels_pred, num_entities = self.sess.run(
                [self.ner_preds_inference, self.re_labels_pred_entities, self.num_entities_pred],
                feed_dict=feed_dict
            )

            m = max(len(x.tokens) for x in chunks_batch)
            assert m == ner_labels_pred.shape[1], f'{m} != {ner_labels_pred.shape[1]}'

            for i, chunk in enumerate(chunks_batch):
                example = id2example[chunk.parent]
                ner_labels_i = []
                # ner
                for j, t in enumerate(chunk.tokens):
                    id_label = ner_labels_pred[i, j]
                    label = self.inv_ner_enc[id_label]
                    ner_labels_i.append(label)

                entities_chunk = []
                tag2spans = get_entity_spans(labels=ner_labels_i, joiner=self.config["model"]["ner"]["prefix_joiner"])
                for label, spans in tag2spans.items():
                    for span in spans:
                        start_abs = chunk.tokens[span.start].index_abs
                        end_abs = chunk.tokens[span.end].index_abs
                        tokens = example.tokens[start_abs:end_abs + 1]
                        t_first = tokens[0]
                        t_last = tokens[-1]
                        text = example.text[t_first.span_rel.start:t_last.span_rel.end]
                        id_entity = 'T' + str(len(example.entities))
                        entity = Entity(
                            id=id_entity,
                            label=label,
                            text=text,
                            tokens=tokens,
                        )
                        example.entities.append(entity)
                        entities_chunk.append(entity)

                # re
                entities_sorted = sorted(entities_chunk, key=lambda e: (e.tokens[0].index_rel, e.tokens[-1].index_rel))
                arcs_pred = rel_labels_pred[i, :num_entities[i], :num_entities[i]]
                for j, k in zip(*np.where(arcs_pred != no_rel_id)):
                    id_label = arcs_pred[j, k]
                    id_head = entities_sorted[j].id
                    id_dep = entities_sorted[k].id
                    assert isinstance(id_head, str)  # чтоб не подсвечивалось жёлтым ниже
                    assert isinstance(id_dep, str)
                    id_arc = "R" + str(len(example.arcs))
                    arc = Arc(id=id_arc, head=id_head, dep=id_dep, rel=self.inv_re_enc[id_label])
                    example.arcs.append(arc)

    def initialize(self):
        bert_dir = self.config["model"]["bert"]["dir"]
        bert_scope = self.config["model"]["bert"]["scope"]
        var_list = {
            self._actual_name_to_checkpoint_name(x.name): x for x in tf.trainable_variables()
            if x.name.startswith(f"{self.model_scope}/{bert_scope}")
        }
        saver = tf.train.Saver(var_list)
        checkpoint_path = os.path.join(bert_dir, "bert_model.ckpt")
        saver.restore(self.sess, checkpoint_path)

        self.init_uninitialized()

    def set_train_op_head(self):
        """
        [опционально] операция для предобучения только новых слоёв
        TODO: по-хорошему нужно global_step обновлять до нуля, если хочется продолжать обучение с помощью train_op.
         иначе learning rate будет считаться не совсем ожидаемо
        """
        tvars = [
            x for x in tf.trainable_variables()
            if x.name.startswith(f"{self.model_scope}/{self.ner_scope}")
            or x.name.startswith(f"{self.model_scope}/{self.re_scope}")
        ]
        opt = tf.train.AdamOptimizer()
        grads = tf.gradients(self.loss, tvars)
        self.train_op_head = opt.apply_gradients(zip(grads, tvars))

    def _get_feed_dict(self, examples: List[Example], mode: str):
        assert self.ner_enc is not None
        assert self.re_enc is not None

        # bert
        input_ids = []
        input_mask = []
        segment_ids = []

        # ner
        first_pieces_coords = []
        num_pieces = []
        num_tokens = []
        ner_labels = []

        # re
        re_labels = []

        # filling
        for i, x in enumerate(examples):
            input_ids_i = []
            input_mask_i = []
            segment_ids_i = []
            first_pieces_coords_i = []

            # [CLS]
            input_ids_i.append(self.config["model"]["bert"]["cls_token_id"])
            input_mask_i.append(1)
            segment_ids_i.append(0)

            ner_labels_i = []
            ptr = 1

            # tokens
            for t in x.tokens:
                first_pieces_coords_i.append((i, ptr))
                num_pieces_ij = len(t.pieces)
                input_ids_i += t.token_ids
                input_mask_i += [1] * num_pieces_ij
                segment_ids_i += [0] * num_pieces_ij
                label = t.labels[0]
                if mode != ModeKeys.TEST:
                    id_label = self.ner_enc[label]
                    ner_labels_i.append(id_label)  # ner решается на уровне токенов!
                ptr += num_pieces_ij

            # [SEP]
            input_ids_i.append(self.config["model"]["bert"]["sep_token_id"])
            input_mask_i.append(1)
            segment_ids_i.append(0)

            # relations
            if mode != ModeKeys.TEST:
                for arc in x.arcs:
                    assert arc.head_index is not None
                    assert arc.dep_index is not None
                    id_rel = self.re_enc[arc.rel]
                    re_labels.append((i, arc.head_index, arc.dep_index, id_rel))

            # write
            num_pieces.append(len(input_ids_i))
            num_tokens.append(len(x.tokens))
            input_ids.append(input_ids_i)
            input_mask.append(input_mask_i)
            segment_ids.append(segment_ids_i)
            ner_labels.append(ner_labels_i)
            first_pieces_coords.append(first_pieces_coords_i)

        # padding
        pad_token_id = self.config["model"]["bert"]["pad_token_id"]
        pad_label_id = self.config["model"]["ner"]["no_entity_id"]
        num_tokens_max = max(num_tokens)
        num_pieces_max = max(num_pieces)
        for i in range(len(examples)):
            input_ids[i] += [pad_token_id] * (num_pieces_max - num_pieces[i])
            input_mask[i] += [0] * (num_pieces_max - num_pieces[i])
            segment_ids[i] += [0] * (num_pieces_max - num_pieces[i])
            ner_labels[i] += [pad_label_id] * (num_tokens_max - num_tokens[i])
            first_pieces_coords[i] += [(i, 0)] * (num_tokens_max - num_tokens[i])

        if len(re_labels) == 0:
            re_labels.append((0, 0, 0, 0))

        training = mode == ModeKeys.TRAIN

        d = {
            # bert
            self.input_ids_ph: input_ids,
            self.input_mask_ph: input_mask,
            self.segment_ids_ph: segment_ids,

            # ner
            self.first_pieces_coords_ph: first_pieces_coords,
            self.num_pieces_ph: num_pieces,
            self.num_tokens_ph: num_tokens,

            # common
            self.training_ph: training
        }

        if mode != ModeKeys.TEST:
            d[self.ner_labels_ph] = ner_labels
            d[self.re_labels_ph] = re_labels

        return d

    def _set_placeholders(self):
        # bert inputs
        self.input_ids_ph = tf.placeholder(dtype=tf.int32, shape=[None, None], name="input_ids")
        self.input_mask_ph = tf.placeholder(dtype=tf.int32, shape=[None, None], name="input_mask")
        self.segment_ids_ph = tf.placeholder(dtype=tf.int32, shape=[None, None], name="segment_ids")

        # ner inputs
        # [id_example, id_piece]
        self.first_pieces_coords_ph = tf.placeholder(dtype=tf.int32, shape=[None, None, 2], name="first_pieces_coords")
        self.num_pieces_ph = tf.placeholder(dtype=tf.int32, shape=[None], name="num_pieces")
        self.num_tokens_ph = tf.placeholder(dtype=tf.int32, shape=[None], name="num_tokens")
        self.ner_labels_ph = tf.placeholder(dtype=tf.int32, shape=[None, None], name="ner_labels")

        # re inputs
        # [id_example, id_head, id_dep, id_rel]
        self.re_labels_ph = tf.placeholder(dtype=tf.int32, shape=[None, 4], name="re_labels")

        # common inputs
        self.training_ph = tf.placeholder(dtype=tf.bool, shape=None, name="training_ph")

    def _set_loss(self):
        self.loss_ner = self._get_ner_loss()
        self.loss_re = self._get_re_loss()
        self.loss = self.loss_ner + self.loss_re

    def _set_train_op(self):
        num_samples = self.config["training"]["num_train_samples"]
        batch_size = self.config["training"]["batch_size"]
        num_epochs = self.config["training"]["num_epochs"]
        num_train_steps = int(num_samples / batch_size) * num_epochs
        warmup_proportion = self.config["optimizer"]["warmup_proportion"]
        num_warmup_steps = int(num_train_steps * warmup_proportion)
        init_lr = self.config["optimizer"]["init_lr"]
        self.train_op = create_optimizer(
            loss=self.loss,
            init_lr=init_lr,
            num_train_steps=num_train_steps,
            num_warmup_steps=num_warmup_steps,
            use_tpu=False
        )

    def _build_bert(self, training):
        bert_dir = self.config["model"]["bert"]["dir"]
        bert_scope = self.config["model"]["bert"]["scope"]
        reuse = not training
        with tf.variable_scope(bert_scope, reuse=reuse):
            bert_config = BertConfig.from_json_file(os.path.join(bert_dir, "bert_config.json"))
            bert_config.attention_probs_dropout_prob = self.config["model"]["bert"]["attention_probs_dropout_prob"]
            bert_config.hidden_dropout_prob = self.config["model"]["bert"]["hidden_dropout_prob"]
            model = BertModel(
                config=bert_config,
                is_training=training,
                input_ids=self.input_ids_ph,
                input_mask=self.input_mask_ph,
                token_type_ids=self.segment_ids_ph
            )
            x = model.get_sequence_output()
        return x

    def _build_ner_head(self,  bert_out):
        """
        bert_out -> dropout -> stacked birnn (optional) -> dense(num_labels) -> crf (optional)
        :param bert_out:
        :return:
        """
        use_crf = self.config["model"]["ner"]["use_crf"]
        num_labels = self.config["model"]["ner"]["num_labels"]

        # dropout
        if (self.birnn_ner is None) or (self.config["model"]["ner"]["rnn"]["dropout"] == 0.0):
            x = self.bert_dropout(bert_out, training=self.training_ph)
        else:
            x = bert_out

        # birnn
        if self.birnn_ner is not None:
            sequence_mask = tf.sequence_mask(self.num_pieces_ph)
            x = self.birnn_ner(x, training=self.training_ph, mask=sequence_mask)

        # pieces -> tokens
        # сделано так для того, чтобы в ElmoJointModel не нужно было переопределять данный метод
        if self.first_pieces_coords_ph is not None:
            x = tf.gather_nd(x, self.first_pieces_coords_ph)  # [N, num_tokens_tokens, bert_dim or cell_dim * 2]

        # label logits
        logits = self.dense_ner_labels(x)

        # label ids
        if use_crf:
            with tf.variable_scope("crf", reuse=tf.AUTO_REUSE):
                transition_params = tf.get_variable("transition_params", [num_labels, num_labels], dtype=tf.float32)
            pred_ids, _ = tf.contrib.crf.crf_decode(logits, transition_params, self.num_tokens_ph)
        else:
            pred_ids = tf.argmax(logits, axis=-1)
            transition_params = None

        return logits, pred_ids, transition_params

    def _build_re_head(self, bert_out: tf.Tensor, ner_labels: tf.Tensor) -> Tuple[tf.Tensor, tf.Tensor]:
        x, num_entities = self._get_entities_representation(bert_out=bert_out, ner_labels=ner_labels)

        # encoding of pairs
        inputs = GraphEncoderInputs(head=x, dep=x)
        logits = self.entity_pairs_enc(inputs=inputs, training=self.training_ph)  # [N, num_ent, num_ent, num_relation]
        return logits, num_entities

    def _get_entities_representation(self, bert_out: tf.Tensor, ner_labels: tf.Tensor) -> Tuple[tf.Tensor, tf.Tensor]:
        """
        bert_out ->
        ner_labels -> x_ner

        Выход - логиты отношений

        Пусть v_context - контекстный вектор первого токена сущности или триггера события,
              v_label - обучаемый с нуля вектор лейбла или триггера события
              v_entity - обучаемый с нуля вектор именной сущности

        Есть несколько способов векторизации сущностей и триггеров событий:

        1. v_context
        2. v_context + v_label
        3. сущнсоть - v_entity, триггер - v_context + v_label

        :param bert_out: tf.Tensor of shape [batch_size, num_pieces_max, bert_dim] and type tf.float32
        :param ner_labels: tf.Tensor of shape [batch_size, num_tokens_max] and type tf.int32
        :return:
        """
        # dropout
        bert_out = self.bert_dropout(bert_out, training=self.training_ph)

        # pieces -> tokens
        x_bert = tf.gather_nd(bert_out, self.first_pieces_coords_ph)  # [batch_size, num_tokens, bert_dim]

        if self.ner_emb is not None:
            x_emb = self._get_ner_embeddings(ner_labels=ner_labels)
            x = x_bert + x_emb
        else:
            x = x_bert

        if self.birnn_re is not None:
            sequence_mask = tf.sequence_mask(self.num_tokens_ph)
            x = self.birnn_re(x, training=self.training_ph, mask=sequence_mask)  # [N, num_tokens, cell_dim * 2]

        # вывод координат первых токенов сущностей
        start_ids = tf.constant(self.config["model"]["ner"]["start_ids"], dtype=tf.int32)
        coords, num_entities = get_batched_coords_from_labels(
            labels_2d=ner_labels, values=start_ids, sequence_len=self.num_tokens_ph
        )

        # tokens -> entities
        x = tf.gather_nd(x, coords)   # [batch_size, num_entities_max, bert_bim or cell_dim * 2]
        return x, num_entities

    def _get_ner_loss(self):
        use_crf = self.config["model"]["ner"]["use_crf"]
        if use_crf:
            log_likelihood, _ = tf.contrib.crf.crf_log_likelihood(
                inputs=self.ner_logits_train,
                tag_indices=self.ner_labels_ph,
                sequence_lengths=self.num_tokens_ph,
                transition_params=self.transition_params
            )
            loss = -tf.reduce_mean(log_likelihood)
        else:
            loss = tf.nn.sparse_softmax_cross_entropy_with_logits(
                labels=self.ner_labels_ph, logits=self.ner_logits_train
            )
            loss = tf.reduce_mean(loss)

        loss *= self.config["model"]["ner"]["loss_coef"]
        return loss

    def _get_re_loss(self):
        no_rel_id = self.config["model"]["re"]["no_relation_id"]
        logits_shape = tf.shape(self.re_logits_train)
        labels_shape = logits_shape[:3]
        labels = get_dense_labels_from_indices(indices=self.re_labels_ph, shape=labels_shape, no_label_id=no_rel_id)
        per_example_loss = tf.nn.sparse_softmax_cross_entropy_with_logits(
            labels=labels, logits=self.re_logits_train
        )  # [batch_size, num_entities, num_entities]

        sequence_mask = tf.sequence_mask(self.num_entities, maxlen=logits_shape[1], dtype=tf.float32)
        mask = sequence_mask[:, None, :] * sequence_mask[:, :, None]

        masked_per_example_loss = per_example_loss * mask
        total_loss = tf.reduce_sum(masked_per_example_loss)
        num_pairs = tf.cast(tf.reduce_sum(mask), tf.float32)
        num_pairs = tf.maximum(num_pairs, 1.0)
        loss = total_loss / num_pairs
        loss *= self.config["model"]["re"]["loss_coef"]
        return loss

    def _actual_name_to_checkpoint_name(self, name: str) -> str:
        bert_scope = self.config["model"]["bert"]["scope"]
        prefix = f"{self.model_scope}/{bert_scope}/"
        name = name[len(prefix):]
        name = name.replace(":0", "")
        return name

    def _get_ner_embeddings(self, ner_labels):
        x_emb = self.ner_emb(ner_labels)
        if self.ner_emb_layer_norm is not None:
            x_emb = self.ner_emb_layer_norm(x_emb)
        x_emb = self.ner_emb_dropout(x_emb, training=self.training_ph)
        return x_emb


class BertForRelationExtraction(BertJointModel):
    """
    ner уже решён.
    сущности заменены на соответствующие лейблы: Иван Иванов работает в ООО "Ромашка". -> [PER] работает в [ORG].
    """
    def __init__(self, sess, config=None, ner_enc=None, re_enc=None, entity_label_to_token_id=None):
        # ner_enc - для сохранения интерфейса
        super().__init__(sess=sess, config=config, ner_enc=ner_enc, re_enc=re_enc)

        self.entity_label_to_token_id = entity_label_to_token_id

        # так как решается только relation extraction, вывод числа сущностей выводится однозначно.
        # поэтому их можно прокидывать через плейсхолдер
        self.num_entities_ph = None
        self.entity_coords_ph = None

    def build(self):
        self._set_placeholders()

        # N - batch size
        # D - bert dim
        # T_pieces - число bpe-сиволов (включая [CLS] и [SEP])
        # T_tokens - число токенов (не вклчая [CLS] и [SEP])
        with tf.variable_scope(self.model_scope):
            bert_out_train = self._build_bert(training=True)  # [N, T_pieces, D]
            bert_out_pred = self._build_bert(training=False)  # [N, T_pieces, D]

            self.bert_dropout = tf.keras.layers.Dropout(self.config["model"]["bert"]["dropout"])

            with tf.variable_scope(self.re_scope):
                if self.config["model"]["re"]["use_birnn"]:
                    self.birnn_re = StackedBiRNN(**self.config["model"]["re"]["rnn"])

                self.entity_pairs_enc = GraphEncoder(**self.config["model"]["re"]["biaffine"])

                self.re_logits_train, _ = self._build_re_head(
                    bert_out=bert_out_train, ner_labels=self.ner_labels_ph
                )
                re_logits_true_entities, _ = self._build_re_head(
                    bert_out=bert_out_pred, ner_labels=self.ner_labels_ph
                )

                self.re_labels_true_entities = tf.argmax(re_logits_true_entities, axis=-1)

            self.num_entities = self.num_entities_ph
            self._set_loss()
            self._set_train_op()

    def evaluate(self, examples: List[Example], batch_size: int = 16) -> Dict:
        """
        metrics = {
            "ner": {},
            "re": {},
            "total": {}
        }
        """
        y_true_re = []
        y_pred_re = []

        no_rel_id = self.config["model"]["re"]["no_relation_id"]

        loss = 0.0
        num_batches = 0

        for start in range(0, len(examples), batch_size):
            end = start + batch_size
            examples_batch = examples[start:end]
            feed_dict = self._get_feed_dict(examples_batch, mode=ModeKeys.VALID)
            loss_i, rel_labels_pred = self.sess.run([self.loss, self.re_labels_true_entities], feed_dict=feed_dict)
            loss += loss_i

            for i, x in enumerate(examples_batch):
                # re TODO: рассмотреть случаи num_events == 0
                num_entities_i = len(x.entities)
                arcs_true = np.full((num_entities_i, num_entities_i), no_rel_id, dtype=np.int32)

                for arc in x.arcs:
                    assert arc.head_index is not None
                    assert arc.dep_index is not None
                    arcs_true[arc.head_index, arc.dep_index] = arc.rel_id

                arcs_pred = rel_labels_pred[i, :num_entities_i, :num_entities_i]
                assert arcs_pred.shape[0] == num_entities_i, f"{arcs_pred.shape[0]} != {num_entities_i}"
                assert arcs_pred.shape[1] == num_entities_i, f"{arcs_pred.shape[1]} != {num_entities_i}"
                y_true_re += [self.inv_re_enc[j] for j in arcs_true.flatten()]
                y_pred_re += [self.inv_re_enc[j] for j in arcs_pred.flatten()]

            num_batches += 1

        # loss
        # TODO: учитывать, что последний батч может быть меньше. тогда среднее не совсем корректно так считать
        loss /= num_batches

        # TODO: хардкод "O"
        re_metrics = classification_report(y_true=y_true_re, y_pred=y_pred_re, trivial_label="O")

        # total
        performance_info = {
            "loss": loss,
            "metrics": re_metrics,
            "score": re_metrics["micro"]["f1"]
        }

        return performance_info

    def predict(self, examples: List[Example], chunks: List[Example], window: int = 1, batch_size: int = 16, **kwargs):
        """
        Оценка качества на уровне документа.
        :param examples: документы
        :param chunks: куски (stride 1). предполагаетя, что для каждого документа из examples должны быть куски в chunks
        :param window: размер кусков (в предложениях)
        :param batch_size:
        :return:
        """
        # проверка на то, то в примерах нет рёбер
        # TODO: как-то обработать случай отсутствия сущнсоетй

        id2example = {}
        id_to_num_sentences = {}
        for x in examples:
            assert len(x.arcs) == 0
            id2example[x.id] = x
            id_to_num_sentences[x.id] = x.tokens[-1].id_sent + 1

        for start in range(0, len(chunks), batch_size):
            end = start + batch_size
            chunks_batch = chunks[start:end]
            feed_dict = self._get_feed_dict(chunks_batch, mode=ModeKeys.VALID)
            re_labels_pred = self.sess.run(self.re_labels_true_entities, feed_dict=feed_dict)

            for i in range(len(chunks_batch)):
                chunk = chunks_batch[i]
                parent = id2example[chunk.parent]

                num_sentences = id_to_num_sentences[chunk.parent]
                end_rel = chunk.tokens[-1].id_sent - chunk.tokens[0].id_sent
                assert end_rel < window, f"[{chunk.id}] relative end {end_rel} >= window size {window}"
                is_first = chunk.tokens[0].id_sent == 0
                is_last = chunk.tokens[-1].id_sent == num_sentences - 1
                pairs = get_sent_pairs_to_predict_for(end=end_rel, is_first=is_first, is_last=is_last, window=window)

                num_entities_i = len(chunk.entities)
                arcs_pred = re_labels_pred[i, :num_entities_i, :num_entities_i]
                index2entity = {entity.index: entity for entity in chunk.entities}
                assert len(index2entity) == num_entities_i

                # предсказанные лейблы, которые можно получить из предиктов для кусочка chunk
                for id_sent_rel_a, id_sent_rel_b in pairs:
                    id_sent_abs_a = id_sent_rel_a + chunk.tokens[0].id_sent
                    id_sent_abs_b = id_sent_rel_b + chunk.tokens[0].id_sent
                    for idx_head, idx_dep in zip(*np.where(arcs_pred != 0)):
                        head = index2entity[idx_head]
                        dep = index2entity[idx_dep]
                        id_sent_head = head.tokens[0].id_sent
                        id_sent_dep = dep.tokens[0].id_sent
                        if (id_sent_head == id_sent_abs_a and id_sent_dep == id_sent_abs_b) or \
                                (id_sent_head == id_sent_abs_b and id_sent_dep == id_sent_abs_a):
                            id_arc = "R" + str(len(parent.arcs))
                            id_label = arcs_pred[idx_head, idx_dep]
                            arc = Arc(
                                id=id_arc,
                                head=head.id,
                                dep=dep.id,
                                rel=self.inv_re_enc[id_label]
                            )
                            parent.arcs.append(arc)

    def save(self, model_dir: str, force: bool = True, scope_to_save: str = None):
        assert self.entity_label_to_token_id is not None
        super().save(model_dir=model_dir, force=force, scope_to_save=scope_to_save)
        with open(os.path.join(model_dir, "entity_label_to_token_id.json"), "w") as f:
            json.dump(self.entity_label_to_token_id, f, indent=4)

    @classmethod
    def load(cls, sess, model_dir: str, scope_to_load: str = None):
        model = super().load(sess=sess, model_dir=model_dir, scope_to_load=scope_to_load)

        with open(os.path.join(model_dir, "entity_label_to_token_id.json")) as f:
            model.entity_label_to_token_id = json.load(f)

        return model

    def _get_feed_dict(self, examples: List[Example], mode: str):
        # bert
        input_ids = []
        input_mask = []
        segment_ids = []

        entity_coords = []
        num_pieces = []
        num_entities = []
        re_labels = []

        # filling
        for i, x in enumerate(examples):
            input_ids_i = []
            input_mask_i = []
            segment_ids_i = []
            entity_coords_i = []

            # [CLS]
            input_ids_i.append(self.config["model"]["bert"]["cls_token_id"])
            input_mask_i.append(1)
            segment_ids_i.append(0)

            ptr = 1

            if len(x.entities) == 0:
                for t in x.tokens:
                    num_pieces_ij = len(t.pieces)
                    input_ids_i += t.token_ids
                    input_mask_i += [1] * num_pieces_ij
                    segment_ids_i += [0] * num_pieces_ij
                    ptr += num_pieces_ij
            else:
                sorted_entities = sorted(x.entities, key=lambda e: e.tokens[0].index_rel)
                idx_start = 0
                for entity in sorted_entities:
                    idx_end = entity.tokens[0].index_rel
                    for t in x.tokens[idx_start:idx_end]:
                        # кусочки токена TODO: копипаста
                        num_pieces_ij = len(t.pieces)
                        input_ids_i += t.token_ids
                        input_mask_i += [1] * num_pieces_ij
                        segment_ids_i += [0] * num_pieces_ij
                        ptr += num_pieces_ij

                    # кусочек сущности
                    entity_coords_i.append((i, ptr))
                    input_ids_i.append(self.entity_label_to_token_id[entity.label])
                    input_mask_i.append(1)
                    segment_ids_i.append(0)
                    ptr += 1

                    # обновление границы
                    idx_start = entity.tokens[-1].index_rel + 1

                for t in x.tokens[idx_start:]:
                    # кусочки токена TODO: копипаста
                    num_pieces_ij = len(t.pieces)
                    input_ids_i += t.token_ids
                    input_mask_i += [1] * num_pieces_ij
                    segment_ids_i += [0] * num_pieces_ij
                    ptr += num_pieces_ij

            # [SEP]
            input_ids_i.append(self.config["model"]["bert"]["sep_token_id"])
            input_mask_i.append(1)
            segment_ids_i.append(0)

            # relations
            for arc in x.arcs:
                assert arc.head_index is not None
                assert arc.dep_index is not None
                re_labels.append((i, arc.head_index, arc.dep_index, arc.rel_id))

            # write
            num_pieces.append(len(input_ids_i))
            num_entities.append(len(x.entities))
            input_ids.append(input_ids_i)
            input_mask.append(input_mask_i)
            segment_ids.append(segment_ids_i)
            entity_coords.append(entity_coords_i)

        # padding
        pad_token_id = self.config["model"]["bert"]["pad_token_id"]
        num_pieces_max = max(num_pieces)
        num_entities_max = max(num_entities)
        for i in range(len(examples)):
            input_ids[i] += [pad_token_id] * (num_pieces_max - num_pieces[i])
            input_mask[i] += [0] * (num_pieces_max - num_pieces[i])
            segment_ids[i] += [0] * (num_pieces_max - num_pieces[i])
            entity_coords[i] += [(i, 0)] * (num_entities_max - num_entities[i])

        if len(re_labels) == 0:
            re_labels.append((0, 0, 0, 0))

        if len(entity_coords) == 0:
            entity_coords.append([(0, 0)])

        training = mode == ModeKeys.TRAIN

        d = {
            # bert
            self.input_ids_ph: input_ids,
            self.input_mask_ph: input_mask,
            self.segment_ids_ph: segment_ids,

            self.num_pieces_ph: num_pieces,
            self.num_entities_ph: num_entities,
            self.entity_coords_ph: entity_coords,
            self.re_labels_ph: re_labels,
            self.training_ph: training
        }
        return d

    def _set_placeholders(self):
        # bert inputs
        self.input_ids_ph = tf.placeholder(dtype=tf.int32, shape=[None, None], name="input_ids")
        self.input_mask_ph = tf.placeholder(dtype=tf.int32, shape=[None, None], name="input_mask")
        self.segment_ids_ph = tf.placeholder(dtype=tf.int32, shape=[None, None], name="segment_ids")

        self.first_pieces_coords_ph = tf.placeholder(
            dtype=tf.int32, shape=[None, None, 2], name="first_pieces_coords"
        )  # [id_example, id_piece]
        self.num_pieces_ph = tf.placeholder(dtype=tf.int32, shape=[None], name="num_pieces")
        self.num_entities_ph = tf.placeholder(dtype=tf.int32, shape=[None], name="num_entities")
        self.entity_coords_ph = tf.placeholder(dtype=tf.int32, shape=[None, None, 2], name="entity_coords")
        self.re_labels_ph = tf.placeholder(
            dtype=tf.int32, shape=[None, 4], name="re_labels"
        )  # [id_example, id_head, id_dep, id_rel]

        # common inputs
        self.training_ph = tf.placeholder(dtype=tf.bool, shape=None, name="training_ph")

    def _set_loss(self):
        self.loss_re = self._get_re_loss()
        self.loss = self.loss_re

    def _get_entities_representation(self, bert_out: tf.Tensor, ner_labels: tf.Tensor) -> Tuple[tf.Tensor, tf.Tensor]:
        if self.birnn_re is not None:
            sequence_mask = tf.sequence_mask(self.num_pieces_ph)
            x = self.birnn_re(bert_out, training=self.training_ph, mask=sequence_mask)  # [N, num_tokens, cell_dim * 2]
        else:
            x = bert_out

        x = tf.gather_nd(x, self.entity_coords_ph)   # [batch_size, num_entities_max, bert_bim or cell_dim * 2]
        return x, self.num_entities_ph


class BertJointModelV2(BertJointModel):
    def __init__(self, sess, config=None, ner_enc=None, re_enc=None):
        """
        Изменена логика векторизации сущностей:
        v1: token embeddings + ner label embeddings -> rnn -> first token emdeeing
        v2: см. описание ф-ии _vectorize_whole_entities

        Изменения в config:
        - model.ner.start_ids
        + model.ner.{token_start_ids, entity_start_ids, event_start_ids}
        """
        super().__init__(sess=sess, config=config, ner_enc=ner_enc, re_enc=re_enc)

    def _get_entities_representation(self, bert_out: tf.Tensor, ner_labels: tf.Tensor) -> Tuple[tf.Tensor, tf.Tensor]:
        assert self.ner_emb is not None
        assert self.ner_emb_dropout is not None
        assert self.birnn_re is not None

        # dropout
        bert_out = self.bert_dropout(bert_out, training=self.training_ph)

        # pieces -> tokens
        x_bert = tf.gather_nd(bert_out, self.first_pieces_coords_ph)  # [batch_size, num_tokens, bert_dim]

        # tokens -> [tokens_wo_entity_tokens; entity_labels]
        x, coords, num_tokens_new, num_entities = self._vectorize_whole_entities(
            x_tokens=x_bert,
            ner_labels=ner_labels,
        )

        sequence_mask = tf.sequence_mask(num_tokens_new)
        x = self.birnn_re(x, training=self.training_ph, mask=sequence_mask)  # [N, num_tokens, cell_dim * 2]

        # tokens -> entities
        x = tf.gather_nd(x, coords)
        return x, num_entities

    def _vectorize_whole_entities(self, x_tokens, ner_labels):
        """
        Векторизация сущностей, инвариантная к их значениям.

        * Пусть r(A, B) - отношение между A и B.
          Если A и B - именные сущности, то важны их лейблы и контекст, но не важны конкретные значения.
          Например, в предложении `ООО "Ромашка" обанкротила ООО "Одуванчик"` названия организаций
          `ООО "Ромашка"` и `ООО "Одуванчик"` можно заменить на `[ORG]`, чтоб модель не переобучалась под конкретные
          названия.
        * Словоформа триггера события важна: например, если пример выше заменить на `[ORG] [BANKRUPTCY] [ORG]`,
          то не будет ясно, кто конкретно стал банкротом.
        * В то же время было бы полезно модели понять, к какому конкретно событию относится триггер, чтоб проще учить
          условное распределение на роли. Например, если модель будет знать, что слово "обанкротила" является триггером
          события "банкротство", то ей будет проще понять, что роли могут быть только {банкрот, тот_кто_банкротит}, потому
          что в разметке других ролей нет у данного события.

        emb types:
        0 - эмбеддинг токена
        1 - эмбеддинг сущности
        2 - эмбеддинг токена + эмбеддинг сущности

        tokens:     Компания	ООО     "	    Ромашка     "	    обанкротила     Газпром    .
        labels:     O		    B_ORG	I_ORG	I_ORG	    I_ORG	B_BANKRUPTCY    B_ORG      O
        mask:       True        True    False   False       False   True            True       True
        emb_type    0           1       None    None        None    2               1          0

        Args:
            x_tokens: tf.Tensor of shape [batch_size, num_tokens_max, hidden] and dtype tf.float32 - векторизованные токены
            ner_labels: tf.Tensor of shape [batch_size, num_tokens_max] and dtype tf.int32 - ner лейблы

        Returns:
            x: tf.Tensor of shape [batch_size, num_tokens_new_max, hidden] and dtype tf.float32
            coords: то же, что и в get_padded_coords
            num_entities: то же, что и в get_padded_coords
        """
        no_entity_id = self.config["model"]["ner"]["no_entity_id"]
        token_start_ids = tf.constant([no_entity_id] + self.config["model"]["ner"]["token_start_ids"], dtype=tf.int32)
        entity_start_ids = tf.constant(self.config["model"]["ner"]["entity_start_ids"], dtype=tf.int32)
        event_start_ids = tf.constant(self.config["model"]["ner"]["event_start_ids"], dtype=tf.int32)

        coords, num_tokens_new = get_batched_coords_from_labels(
            labels_2d=ner_labels, values=token_start_ids, sequence_len=self.num_tokens_ph
        )  # [batch_size, max_num_tokens_new, 2], [batch_size]
        x_tokens_new = tf.gather_nd(x_tokens, coords)  # [batch_size, max_num_tokens_new, d]
        ner_labels_new = tf.gather_nd(ner_labels, coords)  # [batch_size, max_num_tokens_new]

        x_emb = self._get_ner_embeddings(ner_labels=ner_labels_new)
        x_tokens_plus_emb = x_tokens_new + x_emb

        # маски таковы, что sum(masks) = ones_like(ner_labels_new)
        mask_tok = tf.equal(ner_labels_new, no_entity_id)  # O
        mask_entity = get_labels_mask(labels_2d=ner_labels_new, values=entity_start_ids, sequence_len=num_tokens_new)
        mask_event = get_labels_mask(labels_2d=ner_labels_new, values=event_start_ids, sequence_len=num_tokens_new)

        mask_tok = tf.cast(tf.expand_dims(mask_tok, -1), tf.float32)
        mask_entity = tf.cast(tf.expand_dims(mask_entity, -1), tf.float32)
        mask_event = tf.cast(tf.expand_dims(mask_event, -1), tf.float32)

        # merge
        x_new = x_tokens_new * mask_tok + x_emb * mask_entity + x_tokens_plus_emb * mask_event

        # coords of entities and events
        entity_and_event_start_ids = tf.concat([entity_start_ids, event_start_ids], axis=-1)
        coords_new, num_entities_new = get_batched_coords_from_labels(
            labels_2d=ner_labels_new, values=entity_and_event_start_ids, sequence_len=num_tokens_new
        )
        return x_new, coords_new, num_tokens_new, num_entities_new


class BertJointModelWithNestedNer(BertJointModel):
    """
    https://arxiv.org/abs/2005.07150 - ner
    https://arxiv.org/abs/1812.11275 - re
    """
    def __init__(self, sess, config=None, ner_enc=None, re_enc=None):
        super().__init__(sess=sess, config=config, ner_enc=ner_enc, re_enc=re_enc)

        self.ner_logits_inference = None
        self.tokens_pair_enc = None

    def build(self):
        self._set_placeholders()

        # N - batch size
        # D - bert dim
        # T_pieces - число bpe-сиволов (включая [CLS] и [SEP])
        # T_tokens - число токенов (не вклчая [CLS] и [SEP])
        with tf.variable_scope(self.model_scope):
            bert_out_train = self._build_bert(training=True)  # [N, T_pieces, D]
            bert_out_pred = self._build_bert(training=False)  # [N, T_pieces, D]

            self.bert_dropout = tf.keras.layers.Dropout(self.config["model"]["bert"]["dropout"])

            with tf.variable_scope(self.ner_scope):
                if self.config["model"]["ner"]["use_birnn"]:
                    self.birnn_ner = StackedBiRNN(**self.config["model"]["ner"]["rnn"])

                self.tokens_pair_enc = GraphEncoder(**self.config["model"]["ner"]["biaffine"])

                self.ner_logits_train = self._build_ner_head(bert_out=bert_out_train)
                self.ner_logits_inference = self._build_ner_head(bert_out=bert_out_pred)

            # re
            with tf.variable_scope(self.re_scope):
                if self.config["model"]["re"]["use_entity_emb"]:
                    num_entities = self.config["model"]["ner"]["biaffine"]["num_labels"]
                    if self.config["model"]["re"]["use_birnn"]:
                        emb_dim = self.config["model"]["re"]["rnn"]["cell_dim"] * 2
                    else:
                        emb_dim = self.config["model"]["bert"]["dim"]
                    self.ner_emb = tf.keras.layers.Embedding(num_entities, emb_dim)
                    if self.config["model"]["re"]["use_entity_emb_layer_norm"]:
                        self.ner_emb_layer_norm = tf.keras.layers.LayerNormalization()
                    self.ner_emb_dropout = tf.keras.layers.Dropout(self.config["model"]["re"]["entity_emb_dropout"])

                if self.config["model"]["re"]["use_birnn"]:
                    self.birnn_re = StackedBiRNN(**self.config["model"]["re"]["rnn"])

                self.entity_pairs_enc = GraphEncoder(**self.config["model"]["re"]["biaffine"])

                shape = tf.shape(self.ner_logits_train)[:-1]
                no_entity_id = self.config["model"]["ner"]["no_entity_id"]
                ner_labels_dense = get_dense_labels_from_indices(
                    indices=self.ner_labels_ph, shape=shape, no_label_id=no_entity_id
                )

                ner_preds_inference = tf.argmax(self.ner_logits_inference, axis=-1, output_type=tf.int32)

                self.re_logits_train, self.num_entities = self._build_re_head(
                    bert_out=bert_out_train, ner_labels=ner_labels_dense
                )

                re_logits_true_entities, _ = self._build_re_head(
                    bert_out=bert_out_pred, ner_labels=ner_labels_dense
                )
                re_logits_pred_entities, self.num_entities_pred = self._build_re_head(
                    bert_out=bert_out_pred, ner_labels=ner_preds_inference
                )

                self.re_labels_true_entities = tf.argmax(re_logits_true_entities, axis=-1)
                self.re_labels_pred_entities = tf.argmax(re_logits_pred_entities, axis=-1)

            self._set_loss()
            self._set_train_op()

    def evaluate(self, examples: List[Example], batch_size: int = 16) -> Dict:
        y_true_ner = []
        y_pred_ner = []

        y_true_re = []
        y_pred_re = []

        no_entity_id = self.config["model"]["ner"]["no_entity_id"]
        no_rel_id = self.config["model"]["re"]["no_relation_id"]

        loss = 0.0
        loss_ner = 0.0
        loss_re = 0.0
        num_batches = 0

        for start in range(0, len(examples), batch_size):
            end = start + batch_size
            examples_batch = examples[start:end]
            feed_dict = self._get_feed_dict(examples_batch, training=False)
            loss_i, loss_ner_i, loss_re_i, ner_logits, num_entities, re_labels_pred = self.sess.run([
                self.loss,
                self.loss_ner,
                self.loss_re,
                self.ner_logits_inference,
                self.num_entities,
                self.re_labels_true_entities
            ], feed_dict=feed_dict)
            loss += loss_i
            loss_ner += loss_ner_i
            loss_re += loss_re_i

            for i, x in enumerate(examples_batch):
                # ner
                num_tokens = len(x.tokens)
                spans_true = np.full((num_tokens, num_tokens), no_entity_id, dtype=np.int32)

                for entity in x.entities:
                    start = entity.tokens[0].index_rel
                    end = entity.tokens[-1].index_rel
                    spans_true[start, end] = entity.label_id

                spans_pred = np.full((num_tokens, num_tokens), no_entity_id, dtype=np.int32)
                ner_logits_i = ner_logits[i, :num_tokens, :num_tokens, :]
                spans_filtered = get_valid_spans(logits=ner_logits_i,  is_flat_ner=False)
                for span in spans_filtered:
                    spans_pred[span.start, span.end] = span.label

                y_true_ner += [self.inv_ner_enc[j] for j in spans_true.flatten()]
                y_pred_ner += [self.inv_ner_enc[j] for j in spans_pred.flatten()]

                # re
                num_entities_i = num_entities[i]
                assert num_entities_i == len(x.entities)
                arcs_true = np.full((num_entities_i, num_entities_i), no_rel_id, dtype=np.int32)

                for arc in x.arcs:
                    assert arc.head_index is not None
                    assert arc.dep_index is not None
                    arcs_true[arc.head_index, arc.dep_index] = arc.rel_id

                # TODO: проверить, что в re_labels_pred сущности отсортированы по спанам
                arcs_pred = re_labels_pred[i, :num_entities_i, :num_entities_i]
                assert arcs_pred.shape[0] == num_entities_i, f"{arcs_pred.shape[0]} != {num_entities_i}"
                assert arcs_pred.shape[1] == num_entities_i, f"{arcs_pred.shape[1]} != {num_entities_i}"
                y_true_re += [self.inv_re_enc[j] for j in arcs_true.flatten()]
                y_pred_re += [self.inv_re_enc[j] for j in arcs_pred.flatten()]

            num_batches += 1

        # loss
        # TODO: учитывать, что последний батч может быть меньше. тогда среднее не совсем корректно так считать
        loss /= num_batches
        loss_ner /= num_batches
        loss_re /= num_batches

        # ner
        trivial_label = self.inv_ner_enc[no_entity_id]
        ner_metrics = classification_report(y_true=y_true_ner, y_pred=y_pred_ner, trivial_label=trivial_label)

        # re
        re_metrics = classification_report(y_true=y_true_re, y_pred=y_pred_re, trivial_label="O")

        # total TODO: копипаста из родительского класса
        # сделано так, чтобы случайный скор на таске с нулевым loss_coef не вносил подгрешность в score.
        # невозможность равенства нулю коэффициентов при лоссах на обоих тасках рассмотрена в BaseModel.__init__
        if self.config["model"]["ner"]["loss_coef"] == 0.0:
            score = re_metrics["micro"]["f1"]
        elif self.config["model"]["re"]["loss_coef"] == 0.0:
            score = ner_metrics["micro"]["f1"]
        else:
            score = ner_metrics["micro"]["f1"] * 0.5 + re_metrics["micro"]["f1"] * 0.5

        performance_info = {
            "ner": {
                "loss": loss_ner,
                "metrics": ner_metrics
            },
            "re": {
                "loss": loss_re,
                "metrics": re_metrics,
            },
            "loss": loss,
            "score": score
        }

        return performance_info

    def evaluate_doc_level(
            self,
            examples: List[Example],
            chunks: List[Example],
            window: int,
            batch_size: int = 16
    ):
        """
        Оценка качества на уровне документа.
        :param examples: документы
        :param chunks: куски (stride 1). предполагаетя, что для каждого документа из examples должны быть куски в chunks
        :param window: размер кусков (в предложениях)
        :param batch_size:
        :return:
        """
        id_to_num_sentences = {x.id: x.tokens[-1].id_sent + 1 for x in examples}
        id2rel = {v: k for k, v in self.re_enc.items()}

        # (id_example, id_head, id_dep, rel)
        y_true = set()
        for x in examples:
            for arc in x.arcs:
                y_true.add((x.id, arc.head, arc.dep, arc.rel))

        y_pred = set()

        for start in range(0, len(chunks), batch_size):
            end = start + batch_size
            chunks_batch = chunks[start:end]
            feed_dict = self._get_feed_dict(chunks_batch, training=False)
            re_labels_pred = self.sess.run(self.re_labels_true_entities, feed_dict=feed_dict)

            for i in range(len(chunks_batch)):
                chunk = chunks_batch[i]

                num_entities_chunk = len(chunk.entities)
                entities_sorted = sorted(chunk.entities, key=lambda e: (e.tokens[0].index_rel, e.tokens[-1].index_rel))
                entity_sent_ids_abs = np.array([entity.tokens[0].id_sent for entity in entities_sorted])
                entity_sent_ids_rel = entity_sent_ids_abs - chunk.tokens[0].id_sent

                num_sentences = id_to_num_sentences[chunk.parent]
                end_rel = chunk.tokens[-1].id_sent - chunk.tokens[0].id_sent
                assert end_rel < window, f"[{chunk.id}] relative end {end_rel} >= window size {window}"
                is_first = chunk.tokens[0].id_sent == 0
                is_last = chunk.tokens[-1].id_sent == num_sentences - 1
                pairs = get_sent_pairs_to_predict_for(end=end_rel, is_first=is_first, is_last=is_last, window=window)

                # предсказанные лейблы, которые можно получить из предиктов для кусочка chunk
                re_labels_pred_i = re_labels_pred[i, :num_entities_chunk, :num_entities_chunk]
                for id_sent_rel_a, id_sent_rel_b in pairs:
                    mask = get_entity_pairs_mask(entity_sent_ids_rel, id_sent_rel_a, id_sent_rel_b)
                    re_labels_pred_i_masked = re_labels_pred_i * mask
                    for idx_head, idx_dep in zip(*np.where(re_labels_pred_i_masked != 0)):
                        id_head = entities_sorted[idx_head].id
                        id_dep = entities_sorted[idx_dep].id
                        id_rel = re_labels_pred_i_masked[idx_head, idx_dep]
                        y_pred.add((chunk.parent, id_head, id_dep, id2rel[id_rel]))

        tp = len(y_true & y_pred)
        fp = len(y_pred) - tp
        fn = len(y_true) - tp
        d = f1_precision_recall_support(tp=tp, fp=fp, fn=fn)
        return d, y_true, y_pred

    def _set_placeholders(self):
        # bert inputs
        self.input_ids_ph = tf.placeholder(dtype=tf.int32, shape=[None, None], name="input_ids")
        self.input_mask_ph = tf.placeholder(dtype=tf.int32, shape=[None, None], name="input_mask")
        self.segment_ids_ph = tf.placeholder(dtype=tf.int32, shape=[None, None], name="segment_ids")

        # ner inputs
        self.first_pieces_coords_ph = tf.placeholder(
            dtype=tf.int32, shape=[None, None, 2], name="first_pieces_coords"
        )  # [id_example, id_piece]
        self.num_pieces_ph = tf.placeholder(dtype=tf.int32, shape=[None], name="num_pieces")
        self.num_tokens_ph = tf.placeholder(dtype=tf.int32, shape=[None], name="num_tokens")
        self.ner_labels_ph = tf.placeholder(
            dtype=tf.int32, shape=[None, 4], name="ner_labels"
        )  # [id_example, start, end, label]

        # re
        self.re_labels_ph = tf.placeholder(
            dtype=tf.int32, shape=[None, 4], name="re_labels"
        )  # [id_example, head, dep, rel]

        # common inputs
        self.training_ph = tf.placeholder(dtype=tf.bool, shape=None, name="training_ph")

    def _build_ner_head(self,  bert_out):
        bert_out = self.bert_dropout(bert_out, training=self.training_ph)

        # pieces -> tokens
        x = tf.gather_nd(bert_out, self.first_pieces_coords_ph)  # [batch_size, num_tokens, bert_dim]

        if self.birnn_ner is not None:
            sequence_mask = tf.sequence_mask(self.num_tokens_ph)
            x = self.birnn_ner(x, training=self.training_ph, mask=sequence_mask)  # [N, num_tokens, cell_dim * 2]

        # encoding of pairs
        inputs = GraphEncoderInputs(head=x, dep=x)
        logits = self.tokens_pair_enc(inputs=inputs, training=self.training_ph)  # [N, num_tok, num_tok, num_entities]
        return logits

    def _get_entities_representation(self, bert_out: tf.Tensor, ner_labels: tf.Tensor) -> Tuple[tf.Tensor, tf.Tensor]:
        """


        bert_out - [batch_size, num_pieces, bert_dim]
        ner_labels - [batch_size, num_tokens, num_tokens]

        logits - [batch_size, num_entities_max, bert_bim or cell_dim * 2]
        num_entities - [batch_size]
        """
        # dropout
        bert_out = self.bert_dropout(bert_out, training=self.training_ph)

        # pieces -> tokens
        x = tf.gather_nd(bert_out, self.first_pieces_coords_ph)  # [batch_size, num_tokens, bert_dim]

        # birnn
        if self.birnn_re is not None:
            sequence_mask = tf.sequence_mask(self.num_tokens_ph)
            x = self.birnn_re(x, training=self.training_ph, mask=sequence_mask)  # [N, num_tokens, cell_dim * 2]
            d_model = self.config["model"]["re"]["rnn"]["cell_dim"] * 2
        else:
            d_model = self.config["model"]["bert"]["dim"]

        # маскирование
        num_tokens = tf.shape(ner_labels)[1]
        mask = upper_triangular(num_tokens, dtype=tf.int32)
        ner_labels *= mask[None, :, :]

        # векторизация сущностей
        no_entity_id = self.config["model"]["ner"]["no_entity_id"]
        span_mask = tf.not_equal(ner_labels, no_entity_id)  # [batch_size, num_tokens, num_tokens]
        start_coords, end_coords, num_entities = get_padded_coords_3d(mask_3d=span_mask)
        if self.config["model"]["re"]["entity_emb_type"] == 0:
            # требуется специальный токен начала и окончания последовательности
            entity_emb_fn = get_entity_embeddings
        elif self.config["model"]["re"]["entity_emb_type"] == 1:
            entity_emb_fn = get_entity_embeddings_concat_half
        else:
            raise
        x_entity = entity_emb_fn(x=x, d_model=d_model, start_coords=start_coords, end_coords=end_coords)

        # добавление эмбеддингов лейблов сущностей
        if self.config["model"]["re"]["use_entity_emb"]:
            entity_coords = tf.concat([start_coords, end_coords[:, :, -1:]], axis=-1)
            ner_labels_2d = tf.gather_nd(ner_labels, entity_coords)
            ner_labels_2d *= tf.sequence_mask(num_entities, dtype=tf.int32)

            x_emb = self.ner_emb(ner_labels_2d)
            x_entity += x_emb

        return x_entity, num_entities

    def _get_ner_loss(self):
        """"
        1 1 1
        0 1 1
        0 0 1
        i - start, j - end
        """
        # per example loss
        no_entity_id = self.config["model"]["ner"]["no_entity_id"]
        logits_shape = tf.shape(self.ner_logits_train)
        labels_shape = logits_shape[:3]
        labels = get_dense_labels_from_indices(indices=self.ner_labels_ph, shape=labels_shape, no_label_id=no_entity_id)
        per_example_loss = tf.nn.sparse_softmax_cross_entropy_with_logits(
            labels=labels, logits=self.ner_logits_train
        )  # [batch_size, num_tokens, num_tokens]

        # mask
        maxlen = logits_shape[1]
        span_mask = upper_triangular(maxlen, dtype=tf.float32)
        sequence_mask = tf.sequence_mask(self.num_tokens_ph, dtype=tf.float32)  # [batch_size, num_tokens]
        mask = span_mask[None, :, :] * sequence_mask[:, None, :] * sequence_mask[:, :, None]  # [batch_size, num_tokens, num_tokens]

        masked_per_example_loss = per_example_loss * mask
        total_loss = tf.reduce_sum(masked_per_example_loss)
        num_valid_spans = tf.cast(tf.reduce_sum(mask), tf.float32)
        loss = total_loss / num_valid_spans

        loss *= self.config["model"]["ner"]["loss_coef"]
        return loss

    # TODO: много копипасты!
    def _get_feed_dict(self, examples: List[Example], training: bool):
        # bert
        input_ids = []
        input_mask = []
        segment_ids = []

        # ner
        first_pieces_coords = []
        num_pieces = []
        num_tokens = []
        ner_labels = []

        # re
        re_labels = []

        # filling
        for i, x in enumerate(examples):
            input_ids_i = []
            input_mask_i = []
            segment_ids_i = []
            first_pieces_coords_i = []

            # [CLS]
            input_ids_i.append(self.config["model"]["bert"]["cls_token_id"])
            input_mask_i.append(1)
            segment_ids_i.append(0)

            ptr = 1

            # tokens
            for t in x.tokens:
                first_pieces_coords_i.append((i, ptr))
                num_pieces_ij = len(t.pieces)
                input_ids_i += t.token_ids
                input_mask_i += [1] * num_pieces_ij
                segment_ids_i += [0] * num_pieces_ij
                ptr += num_pieces_ij

            # [SEP]
            input_ids_i.append(self.config["model"]["bert"]["sep_token_id"])
            input_mask_i.append(1)
            segment_ids_i.append(0)

            # ner
            for entity in x.entities:
                start = entity.tokens[0].index_rel
                end = entity.tokens[-1].index_rel
                label = entity.label_id
                assert isinstance(label, int)
                ner_labels.append((i, start, end, label))

            # re
            for arc in x.arcs:
                assert arc.head_index is not None
                assert arc.dep_index is not None
                assert arc.rel_id is not None
                re_labels.append((i, arc.head_index, arc.dep_index, arc.rel_id))

            # write
            num_pieces.append(len(input_ids_i))
            num_tokens.append(len(x.tokens))
            input_ids.append(input_ids_i)
            input_mask.append(input_mask_i)
            segment_ids.append(segment_ids_i)
            first_pieces_coords.append(first_pieces_coords_i)

        # padding
        pad_token_id = self.config["model"]["bert"]["pad_token_id"]
        num_tokens_max = max(num_tokens)
        num_pieces_max = max(num_pieces)
        for i in range(len(examples)):
            input_ids[i] += [pad_token_id] * (num_pieces_max - num_pieces[i])
            input_mask[i] += [0] * (num_pieces_max - num_pieces[i])
            segment_ids[i] += [0] * (num_pieces_max - num_pieces[i])
            first_pieces_coords[i] += [(i, 0)] * (num_tokens_max - num_tokens[i])

        if len(ner_labels) == 0:
            ner_labels.append((0, 0, 0, 0))

        if len(re_labels) == 0:
            re_labels.append((0, 0, 0, 0))

        d = {
            self.input_ids_ph: input_ids,
            self.input_mask_ph: input_mask,
            self.segment_ids_ph: segment_ids,
            self.first_pieces_coords_ph: first_pieces_coords,
            self.num_pieces_ph: num_pieces,
            self.num_tokens_ph: num_tokens,
            self.ner_labels_ph: ner_labels,
            self.re_labels_ph: re_labels,
            self.training_ph: training
        }
        return d


class BertForCoreferenceResolution(BertJointModelWithNestedNer):
    """
    * между узлами может быть ровно один тип связи (кореференция)
    * у одного head может быть ровно один dep
    """
    def __init__(self, sess, config=None, ner_enc=None, re_enc=None):
        super().__init__(sess=sess, config=config, ner_enc=ner_enc, re_enc=re_enc)

        self.ner_logits_inference = None
        self.tokens_pair_enc = None

    def build(self):
        """
        добавлена только эта строчка:
        re_logits_true_entities = tf.squeeze(re_logits_true_entities, axis=[-1])
        :return:
        """
        self._set_placeholders()

        # N - batch size
        # D - bert dim
        # T_pieces - число bpe-сиволов (включая [CLS] и [SEP])
        # T_tokens - число токенов (не вклчая [CLS] и [SEP])
        with tf.variable_scope(self.model_scope):
            bert_out_train = self._build_bert(training=True)  # [N, T_pieces, D]
            bert_out_pred = self._build_bert(training=False)  # [N, T_pieces, D]

            self.bert_dropout = tf.keras.layers.Dropout(self.config["model"]["bert"]["dropout"])

            with tf.variable_scope(self.ner_scope):
                if self.config["model"]["ner"]["use_birnn"]:
                    self.birnn_ner = StackedBiRNN(**self.config["model"]["ner"]["rnn"])

                self.tokens_pair_enc = GraphEncoder(**self.config["model"]["ner"]["biaffine"])

                self.ner_logits_train = self._build_ner_head(bert_out=bert_out_train)
                self.ner_logits_inference = self._build_ner_head(bert_out=bert_out_pred)

            # re
            with tf.variable_scope(self.re_scope):
                if self.config["model"]["re"]["use_entity_emb"]:
                    num_entities = self.config["model"]["ner"]["biaffine"]["num_labels"]
                    if self.config["model"]["re"]["use_birnn"]:
                        emb_dim = self.config["model"]["re"]["rnn"]["cell_dim"] * 2
                    else:
                        emb_dim = self.config["model"]["bert"]["dim"]
                    self.ner_emb = tf.keras.layers.Embedding(num_entities, emb_dim)
                    if self.config["model"]["re"]["use_entity_emb_layer_norm"]:
                        self.ner_emb_layer_norm = tf.keras.layers.LayerNormalization()
                    self.ner_emb_dropout = tf.keras.layers.Dropout(self.config["model"]["re"]["entity_emb_dropout"])

                if self.config["model"]["re"]["use_birnn"]:
                    self.birnn_re = StackedBiRNN(**self.config["model"]["re"]["rnn"])

                self.entity_pairs_enc = GraphEncoder(**self.config["model"]["re"]["biaffine"])

                shape = tf.shape(self.ner_logits_train)[:-1]
                no_entity_id = self.config["model"]["ner"]["no_entity_id"]
                ner_labels_dense = get_dense_labels_from_indices(
                    indices=self.ner_labels_ph, shape=shape, no_label_id=no_entity_id
                )

                ner_preds_inference = tf.argmax(self.ner_logits_inference, axis=-1, output_type=tf.int32)

                self.re_logits_train, self.num_entities = self._build_re_head(
                    bert_out=bert_out_train, ner_labels=ner_labels_dense
                )

                re_logits_true_entities, _ = self._build_re_head(
                    bert_out=bert_out_pred, ner_labels=ner_labels_dense
                )
                re_logits_pred_entities, self.num_entities_pred = self._build_re_head(
                    bert_out=bert_out_pred, ner_labels=ner_preds_inference
                )

                # squeeze
                self.re_logits_train = tf.squeeze(self.re_logits_train, axis=[-1])  # [batch_size, num_entities, num_entities]
                re_logits_true_entities = tf.squeeze(re_logits_true_entities, axis=[-1])  # [batch_size, num_entities, num_entities]

                # mask
                self.re_logits_train = self._mask_logits(self.re_logits_train, self.num_entities)
                re_logits_true_entities = self._mask_logits(re_logits_true_entities, self.num_entities)
                re_logits_pred_entities = self._mask_logits(re_logits_pred_entities, self.num_entities_pred)

                # argmax
                self.re_labels_true_entities = tf.argmax(re_logits_true_entities, axis=-1)
                self.re_labels_pred_entities = tf.argmax(re_logits_pred_entities, axis=-1)

                self.re_logits_true_entities = re_logits_true_entities  # debug TODO: удалить

            self._set_loss()
            self._set_train_op()

    # TODO: вынести в utils
    @staticmethod
    def _mask_logits(logits, num_entities):
        mask = tf.sequence_mask(num_entities, maxlen=tf.shape(logits)[1], dtype=tf.float32)
        # TODO: оставить только одну из двух масок (вроде, вторую)
        logits -= (1.0 - mask[:, :, None]) * 1e9
        logits -= (1.0 - mask[:, None, :]) * 1e9
        return logits

    # TODO: копипаста
    def evaluate(self, examples: List[Example], batch_size: int = 16) -> Dict:
        """
        адаптирована только часть с arcs_pred
        """
        y_true_ner = []
        y_pred_ner = []

        y_true_re = []
        y_pred_re = []

        no_entity_id = self.config["model"]["ner"]["no_entity_id"]
        no_rel_id = self.config["model"]["re"]["no_relation_id"]

        loss = 0.0
        loss_ner = 0.0
        loss_re = 0.0
        num_batches = 0

        for start in range(0, len(examples), batch_size):
            end = start + batch_size
            examples_batch = examples[start:end]
            feed_dict = self._get_feed_dict(examples_batch, training=False)
            loss_i, loss_ner_i, loss_re_i, ner_logits, num_entities, re_labels_pred, re_logits = self.sess.run([
                self.loss,
                self.loss_ner,
                self.loss_re,
                self.ner_logits_inference,
                self.num_entities,
                self.re_labels_true_entities,
                self.re_logits_true_entities
            ], feed_dict=feed_dict)
            loss += loss_i
            loss_ner += loss_ner_i
            loss_re += loss_re_i

            # re_labels_pred: [batch_size, num_entities]

            for i, x in enumerate(examples_batch):
                # ner
                num_tokens = len(x.tokens)
                spans_true = np.full((num_tokens, num_tokens), no_entity_id, dtype=np.int32)

                for entity in x.entities:
                    start = entity.tokens[0].index_rel
                    end = entity.tokens[-1].index_rel
                    spans_true[start, end] = entity.label_id

                spans_pred = np.full((num_tokens, num_tokens), no_entity_id, dtype=np.int32)
                ner_logits_i = ner_logits[i, :num_tokens, :num_tokens, :]
                spans_filtered = get_valid_spans(logits=ner_logits_i,  is_flat_ner=False)
                for span in spans_filtered:
                    spans_pred[span.start, span.end] = span.label

                y_true_ner += [self.inv_ner_enc[j] for j in spans_true.flatten()]
                y_pred_ner += [self.inv_ner_enc[j] for j in spans_pred.flatten()]

                # re
                num_entities_i = num_entities[i]
                assert num_entities_i == len(x.entities)
                arcs_true = np.full((num_entities_i, num_entities_i), no_rel_id, dtype=np.int32)

                for arc in x.arcs:
                    assert arc.head_index is not None
                    assert arc.dep_index is not None
                    arcs_true[arc.head_index, arc.dep_index] = arc.rel_id

                arcs_pred = np.full((num_entities_i, num_entities_i), no_rel_id, dtype=np.int32)
                for id_head, id_dep in enumerate(re_labels_pred[i, :num_entities_i]):
                    if id_head != id_dep:
                        try:
                            arcs_pred[id_head, id_dep] = 1
                        except IndexError as e:
                            print("id head:", i)
                            print("id dep:", id_dep)
                            print("num entities i:", num_entities_i)
                            print("re labels:")
                            print(re_labels_pred)
                            print("re labels i:")
                            print(re_labels_pred[i])
                            print("re logits:")
                            print(re_logits)
                            print("re logits i:")
                            print(re_logits[i])
                            print("num entities batch:")
                            print(num_entities)
                            print([len(x.entities) for x in examples_batch])
                            print("examples batch:")
                            print([x.id for x in examples_batch])
                            raise e

                y_true_re += [self.inv_re_enc[j] for j in arcs_true.flatten()]
                y_pred_re += [self.inv_re_enc[j] for j in arcs_pred.flatten()]

            num_batches += 1

        # loss
        # TODO: учитывать, что последний батч может быть меньше. тогда среднее не совсем корректно так считать
        loss /= num_batches
        loss_ner /= num_batches
        loss_re /= num_batches

        # ner
        trivial_label = self.inv_ner_enc[no_entity_id]
        ner_metrics = classification_report(y_true=y_true_ner, y_pred=y_pred_ner, trivial_label=trivial_label)

        # re
        re_metrics = classification_report(y_true=y_true_re, y_pred=y_pred_re, trivial_label="O")

        # total TODO: копипаста из родительского класса
        # сделано так, чтобы случайный скор на таске с нулевым loss_coef не вносил подгрешность в score.
        # невозможность равенства нулю коэффициентов при лоссах на обоих тасках рассмотрена в BaseModel.__init__
        if self.config["model"]["ner"]["loss_coef"] == 0.0:
            score = re_metrics["micro"]["f1"]
        elif self.config["model"]["re"]["loss_coef"] == 0.0:
            score = ner_metrics["micro"]["f1"]
        else:
            score = ner_metrics["micro"]["f1"] * 0.5 + re_metrics["micro"]["f1"] * 0.5

        performance_info = {
            "ner": {
                "loss": loss_ner,
                "metrics": ner_metrics
            },
            "re": {
                "loss": loss_re,
                "metrics": re_metrics,
            },
            "loss": loss,
            "score": score
        }

        return performance_info

    def _get_re_loss(self):
        no_rel_id = self.config["model"]["re"]["no_relation_id"]
        logits_shape = tf.shape(self.re_logits_train)
        labels_shape = logits_shape[:2]
        labels = get_dense_labels_from_indices(
            indices=self.re_labels_ph, shape=labels_shape, no_label_id=no_rel_id
        )  # [batch_size, num_entities]
        per_example_loss = tf.nn.sparse_softmax_cross_entropy_with_logits(
            labels=labels, logits=self.re_logits_train
        )  # [batch_size, num_entities]

        sequence_mask = tf.sequence_mask(self.num_entities, maxlen=logits_shape[1], dtype=tf.float32)

        masked_per_example_loss = per_example_loss * sequence_mask
        total_loss = tf.reduce_sum(masked_per_example_loss)
        num_pairs = tf.cast(tf.reduce_sum(sequence_mask), tf.float32)
        num_pairs = tf.maximum(num_pairs, 1.0)
        loss = total_loss / num_pairs
        loss *= self.config["model"]["re"]["loss_coef"]
        return loss

    def _set_placeholders(self):
        # bert inputs
        self.input_ids_ph = tf.placeholder(dtype=tf.int32, shape=[None, None], name="input_ids")
        self.input_mask_ph = tf.placeholder(dtype=tf.int32, shape=[None, None], name="input_mask")
        self.segment_ids_ph = tf.placeholder(dtype=tf.int32, shape=[None, None], name="segment_ids")

        # ner inputs
        self.first_pieces_coords_ph = tf.placeholder(
            dtype=tf.int32, shape=[None, None, 2], name="first_pieces_coords"
        )  # [id_example, id_piece]
        self.num_pieces_ph = tf.placeholder(dtype=tf.int32, shape=[None], name="num_pieces")
        self.num_tokens_ph = tf.placeholder(dtype=tf.int32, shape=[None], name="num_tokens")
        self.ner_labels_ph = tf.placeholder(
            dtype=tf.int32, shape=[None, 4], name="ner_labels"
        )  # [id_example, start, end, label]

        # re
        self.re_labels_ph = tf.placeholder(
            dtype=tf.int32, shape=[None, 3], name="re_labels"
        )  # [id_example, id_head, id_dep]

        # common inputs
        self.training_ph = tf.placeholder(dtype=tf.bool, shape=None, name="training_ph")

    # TODO: много копипасты!
    def _get_feed_dict(self, examples: List[Example], training: bool):
        # bert
        input_ids = []
        input_mask = []
        segment_ids = []

        # ner
        first_pieces_coords = []
        num_pieces = []
        num_tokens = []
        ner_labels = []

        # re
        re_labels = []

        # filling
        for i, x in enumerate(examples):
            input_ids_i = []
            input_mask_i = []
            segment_ids_i = []
            first_pieces_coords_i = []

            # [CLS]
            input_ids_i.append(self.config["model"]["bert"]["cls_token_id"])
            input_mask_i.append(1)
            segment_ids_i.append(0)

            ptr = 1

            # tokens
            for t in x.tokens:
                first_pieces_coords_i.append((i, ptr))
                num_pieces_ij = len(t.pieces)
                input_ids_i += t.token_ids
                input_mask_i += [1] * num_pieces_ij
                segment_ids_i += [0] * num_pieces_ij
                ptr += num_pieces_ij

            # [SEP]
            input_ids_i.append(self.config["model"]["bert"]["sep_token_id"])
            input_mask_i.append(1)
            segment_ids_i.append(0)

            # ner, re
            id2entity = {entity.id: entity for entity in x.entities}
            head2dep = {arc.head: id2entity[arc.dep] for arc in x.arcs}

            for entity in x.entities:
                start = entity.tokens[0].index_rel
                end = entity.tokens[-1].index_rel
                label = entity.label_id
                assert isinstance(label, int)
                ner_labels.append((i, start, end, label))

                if entity.id in head2dep.keys():
                    dep_index = head2dep[entity.id].index
                else:
                    dep_index = entity.index
                re_labels.append((i, entity.index, dep_index))

            # write
            num_pieces.append(len(input_ids_i))
            num_tokens.append(len(x.tokens))
            input_ids.append(input_ids_i)
            input_mask.append(input_mask_i)
            segment_ids.append(segment_ids_i)
            first_pieces_coords.append(first_pieces_coords_i)

        # padding
        pad_token_id = self.config["model"]["bert"]["pad_token_id"]
        num_tokens_max = max(num_tokens)
        num_pieces_max = max(num_pieces)
        for i in range(len(examples)):
            input_ids[i] += [pad_token_id] * (num_pieces_max - num_pieces[i])
            input_mask[i] += [0] * (num_pieces_max - num_pieces[i])
            segment_ids[i] += [0] * (num_pieces_max - num_pieces[i])
            first_pieces_coords[i] += [(i, 0)] * (num_tokens_max - num_tokens[i])

        if len(ner_labels) == 0:
            ner_labels.append((0, 0, 0, 0))

        if len(re_labels) == 0:
            re_labels.append((0, 0, 0))

        d = {
            self.input_ids_ph: input_ids,
            self.input_mask_ph: input_mask,
            self.segment_ids_ph: segment_ids,
            self.first_pieces_coords_ph: first_pieces_coords,
            self.num_pieces_ph: num_pieces,
            self.num_tokens_ph: num_tokens,
            self.ner_labels_ph: ner_labels,
            self.re_labels_ph: re_labels,
            self.training_ph: training
        }
        return d


# TODO: переименовать в BertForCoreferenceResolutionMentionPair
class BertForCoreferenceResolutionV2(BertForCoreferenceResolution):
    """
    учится предсказывать родителя для каждого узла
    """
    def __init__(self, sess, config=None, ner_enc=None, re_enc=None):
        super().__init__(sess=sess, config=config, ner_enc=ner_enc, re_enc=re_enc)

        self.root_emb = None
        self.re_logits_true_entities = None
        self.re_logits_pred_entities = None

    def build(self):
        """
        добавлен self.root_emb
        """
        self._set_placeholders()

        # N - batch size
        # D - bert dim
        # T_pieces - число bpe-сиволов (включая [CLS] и [SEP])
        # T_tokens - число токенов (не вклчая [CLS] и [SEP])
        with tf.variable_scope(self.model_scope):
            bert_out_train = self._build_bert(training=True)  # [N, T_pieces, D]
            bert_out_pred = self._build_bert(training=False)  # [N, T_pieces, D]

            self.bert_dropout = tf.keras.layers.Dropout(self.config["model"]["bert"]["dropout"])

            with tf.variable_scope(self.ner_scope):
                if self.config["model"]["ner"]["use_birnn"]:
                    self.birnn_ner = StackedBiRNN(**self.config["model"]["ner"]["rnn"])

                self.tokens_pair_enc = GraphEncoder(**self.config["model"]["ner"]["biaffine"])

                self.ner_logits_train = self._build_ner_head(bert_out=bert_out_train)
                self.ner_logits_inference = self._build_ner_head(bert_out=bert_out_pred)

            # re
            with tf.variable_scope(self.re_scope):
                if self.config["model"]["re"]["use_entity_emb"]:
                    num_entities = self.config["model"]["ner"]["biaffine"]["num_labels"]
                    if self.config["model"]["re"]["use_birnn"]:
                        emb_dim = self.config["model"]["re"]["rnn"]["cell_dim"] * 2
                    else:
                        emb_dim = self.config["model"]["bert"]["dim"]
                    self.ner_emb = tf.keras.layers.Embedding(num_entities, emb_dim)
                    if self.config["model"]["re"]["use_entity_emb_layer_norm"]:
                        self.ner_emb_layer_norm = tf.keras.layers.LayerNormalization()
                    self.ner_emb_dropout = tf.keras.layers.Dropout(self.config["model"]["re"]["entity_emb_dropout"])

                if self.config["model"]["re"]["use_birnn"]:
                    self.birnn_re = StackedBiRNN(**self.config["model"]["re"]["rnn"])

                self.entity_pairs_enc = GraphEncoder(**self.config["model"]["re"]["biaffine"])

                if self.config["model"]["re"]["use_birnn"]:
                    emb_dim = self.config["model"]["re"]["rnn"]["cell_dim"] * 2
                else:
                    emb_dim = self.config["model"]["bert"]["dim"]
                self.root_emb = tf.get_variable("root_emb", shape=[1, emb_dim], dtype=tf.float32)

                shape = tf.shape(self.ner_logits_train)[:-1]
                no_entity_id = self.config["model"]["ner"]["no_entity_id"]
                ner_labels_dense = get_dense_labels_from_indices(
                    indices=self.ner_labels_ph, shape=shape, no_label_id=no_entity_id
                )

                ner_preds_inference = tf.argmax(self.ner_logits_inference, axis=-1, output_type=tf.int32)

                self.re_logits_train, self.num_entities = self._build_re_head(
                    bert_out=bert_out_train, ner_labels=ner_labels_dense
                )

                self.re_logits_true_entities, _ = self._build_re_head(
                    bert_out=bert_out_pred, ner_labels=ner_labels_dense
                )
                self.re_logits_pred_entities, self.num_entities_pred = self._build_re_head(
                    bert_out=bert_out_pred, ner_labels=ner_preds_inference
                )

                # argmax
                self.re_labels_true_entities = tf.argmax(self.re_logits_true_entities, axis=-1)
                self.re_labels_pred_entities = tf.argmax(self.re_logits_pred_entities, axis=-1)

            self._set_loss()
            self._set_train_op()

    def _build_re_head(self, bert_out: tf.Tensor, ner_labels: tf.Tensor) -> Tuple[tf.Tensor, tf.Tensor]:
        x, num_entities = self._get_entities_representation(bert_out=bert_out, ner_labels=ner_labels)

        # добавление root
        batch_size = tf.shape(x)[0]
        x_root = tf.tile(self.root_emb, [batch_size, 1])
        x_root = x_root[:, None, :]
        x_dep = tf.concat([x_root, x], axis=1)  # [batch_size, num_entities + 1, bert_dim]

        # encoding of pairs
        inputs = GraphEncoderInputs(head=x, dep=x_dep)
        logits = self.entity_pairs_enc(inputs=inputs, training=self.training_ph)  # [N, num_ent, num_ent + 1, 1]

        # squeeze
        logits = tf.squeeze(logits, axis=[-1])  # [batch_size, num_entities, num_entities + 1]

        # mask
        num_entities_inner = num_entities + tf.ones_like(num_entities)
        mask = tf.sequence_mask(num_entities_inner, dtype=tf.float32)
        logits += (1.0 - mask[:, None, :]) * -1e9

        return logits, num_entities

    # TODO: много копипасты!
    def _get_feed_dict(self, examples: List[Example], mode: str):
        assert self.ner_enc is not None
        assert self.re_enc is not None

        # bert
        input_ids = []
        input_mask = []
        segment_ids = []

        # ner
        first_pieces_coords = []
        num_pieces = []
        num_tokens = []
        ner_labels = []

        # re
        re_labels = []

        # filling
        for i, x in enumerate(examples):
            input_ids_i = []
            input_mask_i = []
            segment_ids_i = []
            first_pieces_coords_i = []

            # [CLS]
            input_ids_i.append(self.config["model"]["bert"]["cls_token_id"])
            input_mask_i.append(1)
            segment_ids_i.append(0)

            ptr = 1

            # tokens
            for t in x.tokens:
                first_pieces_coords_i.append((i, ptr))
                num_pieces_ij = len(t.pieces)
                input_ids_i += t.token_ids
                input_mask_i += [1] * num_pieces_ij
                segment_ids_i += [0] * num_pieces_ij
                ptr += num_pieces_ij

            # [SEP]
            input_ids_i.append(self.config["model"]["bert"]["sep_token_id"])
            input_mask_i.append(1)
            segment_ids_i.append(0)

            # ner, re
            if mode != ModeKeys.TEST:
                id2entity = {entity.id: entity for entity in x.entities}
                head2dep = {arc.head: id2entity[arc.dep] for arc in x.arcs}

                for entity in x.entities:
                    start = entity.tokens[0].index_rel
                    end = entity.tokens[-1].index_rel
                    id_label = self.ner_enc[entity.label]
                    ner_labels.append((i, start, end, id_label))

                    if entity.id in head2dep.keys():
                        dep_index = head2dep[entity.id].index + 1
                    else:
                        dep_index = 0
                    re_labels.append((i, entity.index, dep_index))

            # write
            num_pieces.append(len(input_ids_i))
            num_tokens.append(len(x.tokens))
            input_ids.append(input_ids_i)
            input_mask.append(input_mask_i)
            segment_ids.append(segment_ids_i)
            first_pieces_coords.append(first_pieces_coords_i)

        # padding
        pad_token_id = self.config["model"]["bert"]["pad_token_id"]
        num_tokens_max = max(num_tokens)
        num_pieces_max = max(num_pieces)
        for i in range(len(examples)):
            input_ids[i] += [pad_token_id] * (num_pieces_max - num_pieces[i])
            input_mask[i] += [0] * (num_pieces_max - num_pieces[i])
            segment_ids[i] += [0] * (num_pieces_max - num_pieces[i])
            first_pieces_coords[i] += [(i, 0)] * (num_tokens_max - num_tokens[i])

        if len(ner_labels) == 0:
            ner_labels.append((0, 0, 0, 0))

        if len(re_labels) == 0:
            re_labels.append((0, 0, 0))

        training = mode == ModeKeys.TRAIN

        d = {
            self.input_ids_ph: input_ids,
            self.input_mask_ph: input_mask,
            self.segment_ids_ph: segment_ids,
            self.first_pieces_coords_ph: first_pieces_coords,
            self.num_pieces_ph: num_pieces,
            self.num_tokens_ph: num_tokens,
            self.training_ph: training
        }

        if mode != ModeKeys.TEST:
            d[self.ner_labels_ph] = ner_labels
            d[self.re_labels_ph] = re_labels

        return d

    # TODO: копипаста
    def evaluate(self, examples: List[Example], batch_size: int = 16) -> Dict:
        """
        адаптирована только часть с arcs_pred
        """
        y_true_ner = []
        y_pred_ner = []

        y_true_re = []
        y_pred_re = []

        no_entity_id = self.config["model"]["ner"]["no_entity_id"]
        no_rel_id = self.config["model"]["re"]["no_relation_id"]

        loss = 0.0
        loss_ner = 0.0
        loss_re = 0.0
        num_batches = 0

        for start in range(0, len(examples), batch_size):
            end = start + batch_size
            examples_batch = examples[start:end]
            feed_dict = self._get_feed_dict(examples_batch, mode=ModeKeys.VALID)
            loss_i, loss_ner_i, loss_re_i, ner_logits, num_entities, re_labels_pred = self.sess.run([
                self.loss,
                self.loss_ner,
                self.loss_re,
                self.ner_logits_inference,
                self.num_entities,
                self.re_labels_true_entities,
            ], feed_dict=feed_dict)
            loss += loss_i
            loss_ner += loss_ner_i
            loss_re += loss_re_i

            for i, x in enumerate(examples_batch):
                # ner
                num_tokens = len(x.tokens)
                spans_true = np.full((num_tokens, num_tokens), no_entity_id, dtype=np.int32)

                for entity in x.entities:
                    start = entity.tokens[0].index_rel
                    end = entity.tokens[-1].index_rel
                    spans_true[start, end] = self.ner_enc[entity.label]

                spans_pred = np.full((num_tokens, num_tokens), no_entity_id, dtype=np.int32)
                ner_logits_i = ner_logits[i, :num_tokens, :num_tokens, :]
                spans_filtered = get_valid_spans(logits=ner_logits_i,  is_flat_ner=False)
                for span in spans_filtered:
                    spans_pred[span.start, span.end] = span.label

                y_true_ner += [self.inv_ner_enc[j] for j in spans_true.flatten()]
                y_pred_ner += [self.inv_ner_enc[j] for j in spans_pred.flatten()]

                # re
                num_entities_i = num_entities[i]
                assert num_entities_i == len(x.entities)
                arcs_true = np.full((num_entities_i, num_entities_i), no_rel_id, dtype=np.int32)

                for arc in x.arcs:
                    assert arc.head_index is not None
                    assert arc.dep_index is not None
                    arcs_true[arc.head_index, arc.dep_index] = self.re_enc[arc.rel]

                arcs_pred = np.full((num_entities_i, num_entities_i), no_rel_id, dtype=np.int32)
                for id_head, id_dep in enumerate(re_labels_pred[i, :num_entities_i]):
                    if id_dep != 0:
                        try:
                            arcs_pred[id_head, id_dep - 1] = 1
                        except IndexError as e:
                            print("i:", i)
                            print("id head:", id_head)
                            print("id dep:", id_dep)
                            print("num entities i:", num_entities_i)
                            print("re labels:")
                            print(re_labels_pred)
                            print("re labels i:")
                            print(re_labels_pred[i])
                            # print("re logits:")
                            # print(re_logits)
                            # print("re logits i:")
                            # print(re_logits[i])
                            print("num entities batch:")
                            print(num_entities)
                            print([len(x.entities) for x in examples_batch])
                            print("examples batch:")
                            print([x.id for x in examples_batch])
                            raise e

                y_true_re += [self.inv_re_enc[j] for j in arcs_true.flatten()]
                y_pred_re += [self.inv_re_enc[j] for j in arcs_pred.flatten()]

            num_batches += 1

        # loss
        # TODO: учитывать, что последний батч может быть меньше. тогда среднее не совсем корректно так считать
        loss /= num_batches
        loss_ner /= num_batches
        loss_re /= num_batches

        # ner
        trivial_label = self.inv_ner_enc[no_entity_id]
        ner_metrics = classification_report(y_true=y_true_ner, y_pred=y_pred_ner, trivial_label=trivial_label)

        # re
        re_metrics = classification_report(y_true=y_true_re, y_pred=y_pred_re, trivial_label="O")

        # total TODO: копипаста из родительского класса
        # сделано так, чтобы случайный скор на таске с нулевым loss_coef не вносил подгрешность в score.
        # невозможность равенства нулю коэффициентов при лоссах на обоих тасках рассмотрена в BaseModel.__init__
        if self.config["model"]["ner"]["loss_coef"] == 0.0:
            score = re_metrics["micro"]["f1"]
        elif self.config["model"]["re"]["loss_coef"] == 0.0:
            score = ner_metrics["micro"]["f1"]
        else:
            score = ner_metrics["micro"]["f1"] * 0.5 + re_metrics["micro"]["f1"] * 0.5

        performance_info = {
            "ner": {
                "loss": loss_ner,
                "metrics": ner_metrics
            },
            "re": {
                "loss": loss_re,
                "metrics": re_metrics,
            },
            "loss": loss,
            "score": score
        }

        return performance_info

    # TODO: копипаста
    # TODO: пока в _get_feed_dict суётся ModeKeys.VALID, потому что предполагается,
    #  что сущности уже найдены. избавиться от этого костыля, путём создания отдельного
    #  класса под модель, где нужно искать только кореференции
    def predict(
            self,
            examples: List[Example],
            chunks: List[Example],
            window: int = 1,
            batch_size: int = 16,
            no_or_one_parent_per_node: bool = False,
            **kwargs
    ):
        """
        Оценка качества на уровне документа.
        :param examples: документы
        :param chunks: куски (stride 1). предполагаетя, что для каждого документа из examples должны быть куски в chunks
        :param window: размер кусков (в предложениях)
        :param batch_size:
        :param no_or_one_parent_per_node
        :return:
        """
        # проверка на то, то в примерах нет рёбер
        # TODO: как-то обработать случай отсутствия сущнсоетй
        for x in examples:
            assert len(x.arcs) == 0

        id_to_num_sentences = {x.id: x.tokens[-1].id_sent + 1 for x in examples}

        # y_pred = set()
        head2dep = {}  # (file, head) -> {dep, score}
        dep2head = {}

        for start in range(0, len(chunks), batch_size):
            end = start + batch_size
            chunks_batch = chunks[start:end]
            feed_dict = self._get_feed_dict(chunks_batch, mode=ModeKeys.VALID)
            re_labels_pred, re_logits_pred = self.sess.run(
                [self.re_labels_true_entities, self.re_logits_true_entities],
                feed_dict=feed_dict
            )
            # re_labels_pred: np.ndarray, shape [batch_size, num_entities], dtype np.int32
            # values in range [0, num_ent]; 0 means no dep.
            # re_logits_pred: np.ndarray, shape [batch_size, num_entities, num_entities + 1], dtype np.float32

            for i in range(len(chunks_batch)):
                chunk = chunks_batch[i]

                num_entities_chunk = len(chunk.entities)
                # entities_sorted = sorted(chunk.entities, key=lambda e: (e.tokens[0].index_rel, e.tokens[-1].index_rel))
                index2entity = {entity.index: entity for entity in chunk.entities}
                assert len(index2entity) == num_entities_chunk

                num_sentences = id_to_num_sentences[chunk.parent]
                end_rel = chunk.tokens[-1].id_sent - chunk.tokens[0].id_sent
                assert end_rel < window, f"[{chunk.id}] relative end {end_rel} >= window size {window}"
                is_first = chunk.tokens[0].id_sent == 0
                is_last = chunk.tokens[-1].id_sent == num_sentences - 1
                pairs = get_sent_pairs_to_predict_for(end=end_rel, is_first=is_first, is_last=is_last, window=window)

                # предсказанные лейблы, которые можно получить из предиктов для кусочка chunk
                for id_sent_rel_a, id_sent_rel_b in pairs:
                    id_sent_abs_a = id_sent_rel_a + chunk.tokens[0].id_sent
                    id_sent_abs_b = id_sent_rel_b + chunk.tokens[0].id_sent
                    # for idx_head, idx_dep in enumerate(re_labels_pred_i):
                    for idx_head in range(num_entities_chunk):
                        idx_dep = re_labels_pred[i, idx_head]
                        # нет исходящего ребра
                        if idx_dep == 0:
                            continue
                        # петля
                        if idx_head == idx_dep - 1:
                            continue
                        # head = entities_sorted[idx_head]
                        # dep = entities_sorted[idx_dep - 1]
                        head = index2entity[idx_head]
                        dep = index2entity[idx_dep - 1]
                        id_sent_head = head.tokens[0].id_sent
                        id_sent_dep = dep.tokens[0].id_sent
                        if (id_sent_head == id_sent_abs_a and id_sent_dep == id_sent_abs_b) or \
                                (id_sent_head == id_sent_abs_b and id_sent_dep == id_sent_abs_a):
                            score = re_logits_pred[i, idx_head, idx_dep]
                            key_head = chunk.parent, head.id
                            key_dep = chunk.parent, dep.id
                            if key_head in head2dep:
                                if head2dep[key_head]["score"] < score:
                                    head2dep[key_head] = {"dep": dep.id, "score": score}
                                else:
                                    pass
                            else:
                                if no_or_one_parent_per_node:
                                    if key_dep in dep2head:
                                        if dep2head[key_dep]["score"] < score:
                                            dep2head[key_dep] = {"head": head.id, "score": score}
                                            head2dep.pop(key_head, None)
                                        else:
                                            pass
                                    else:
                                        dep2head[key_dep] = {"head": head.id, "score": score}
                                        head2dep[key_head] = {"dep": dep.id, "score": score}
                                else:
                                    head2dep[key_head] = {"dep": dep.id, "score": score}

        # присвоение id_chain
        for x in examples:
            id2entity = {}
            g = {}
            for entity in x.entities:
                g[entity.id] = set()
                id2entity[entity.id] = entity
            for entity in x.entities:
                key = x.id, entity.id
                if key in head2dep:
                    dep = head2dep[key]["dep"]
                    g[entity.id].add(dep)
                    id_arc = "R" + str(len(x.arcs))
                    arc = Arc(id=id_arc, head=entity.id, dep=dep, rel=self.inv_re_enc[1])
                    x.arcs.append(arc)

            components = get_connected_components(g)

            for id_chain, comp in enumerate(components):
                for id_entity in comp:
                    id2entity[id_entity].id_chain = id_chain


class BertForCoreferenceResolutionV21(BertForCoreferenceResolutionV2):
    """
    + один таргет: (i, j) -> {1, если сущности i и j относятся к одному кластеру, 0 - иначе}
    процедура инференса не меняется
    """
    def __init__(self, sess, config=None, ner_enc=None, re_enc=None):
        super().__init__(sess=sess, config=config, ner_enc=ner_enc, re_enc=re_enc)

        self.entity_pairs_enc2 = None
        self.re_labels2_ph = None
        self.re_logits2_train = None

    def build(self):
        """
        добавлен self.root_emb
        """
        self._set_placeholders()

        # N - batch size
        # D - bert dim
        # T_pieces - число bpe-сиволов (включая [CLS] и [SEP])
        # T_tokens - число токенов (не вклчая [CLS] и [SEP])
        with tf.variable_scope(self.model_scope):
            bert_out_train = self._build_bert(training=True)  # [N, T_pieces, D]
            bert_out_pred = self._build_bert(training=False)  # [N, T_pieces, D]

            self.bert_dropout = tf.keras.layers.Dropout(self.config["model"]["bert"]["dropout"])

            with tf.variable_scope(self.ner_scope):
                if self.config["model"]["ner"]["use_birnn"]:
                    self.birnn_ner = StackedBiRNN(**self.config["model"]["ner"]["rnn"])

                self.tokens_pair_enc = GraphEncoder(**self.config["model"]["ner"]["biaffine"])

                self.ner_logits_train = self._build_ner_head(bert_out=bert_out_train)
                self.ner_logits_inference = self._build_ner_head(bert_out=bert_out_pred)

            # re
            with tf.variable_scope(self.re_scope):
                if self.config["model"]["re"]["use_entity_emb"]:
                    num_entities = self.config["model"]["ner"]["biaffine"]["num_labels"]
                    if self.config["model"]["re"]["use_birnn"]:
                        emb_dim = self.config["model"]["re"]["rnn"]["cell_dim"] * 2
                    else:
                        emb_dim = self.config["model"]["bert"]["dim"]
                    self.ner_emb = tf.keras.layers.Embedding(num_entities, emb_dim)
                    if self.config["model"]["re"]["use_entity_emb_layer_norm"]:
                        self.ner_emb_layer_norm = tf.keras.layers.LayerNormalization()
                    self.ner_emb_dropout = tf.keras.layers.Dropout(self.config["model"]["re"]["entity_emb_dropout"])

                if self.config["model"]["re"]["use_birnn"]:
                    self.birnn_re = StackedBiRNN(**self.config["model"]["re"]["rnn"])

                self.entity_pairs_enc = GraphEncoder(**self.config["model"]["re"]["biaffine"])

                with tf.variable_scope("re_head_second"):
                    self.entity_pairs_enc2 = GraphEncoder(**self.config["model"]["re"]["biaffine"])

                if self.config["model"]["re"]["use_birnn"]:
                    emb_dim = self.config["model"]["re"]["rnn"]["cell_dim"] * 2
                else:
                    emb_dim = self.config["model"]["bert"]["dim"]
                self.root_emb = tf.get_variable("root_emb", shape=[1, emb_dim], dtype=tf.float32)

                shape = tf.shape(self.ner_logits_train)[:-1]
                no_entity_id = self.config["model"]["ner"]["no_entity_id"]
                ner_labels_dense = get_dense_labels_from_indices(
                    indices=self.ner_labels_ph, shape=shape, no_label_id=no_entity_id
                )

                ner_preds_inference = tf.argmax(self.ner_logits_inference, axis=-1, output_type=tf.int32)

                # first re head
                self.re_logits_train, self.num_entities = self._build_re_head(
                    bert_out=bert_out_train, ner_labels=ner_labels_dense
                )

                self.re_logits_true_entities, _ = self._build_re_head(
                    bert_out=bert_out_pred, ner_labels=ner_labels_dense
                )
                self.re_logits_pred_entities, self.num_entities_pred = self._build_re_head(
                    bert_out=bert_out_pred, ner_labels=ner_preds_inference
                )

                # seconds re head
                self.re_logits2_train, _ = self._build_re_head2(
                    bert_out=bert_out_train, ner_labels=ner_labels_dense
                )

                # argmax
                self.re_labels_true_entities = tf.argmax(self.re_logits_true_entities, axis=-1)
                self.re_labels_pred_entities = tf.argmax(self.re_logits_pred_entities, axis=-1)

            self._set_loss()
            self._set_train_op()

    def _build_re_head2(self, bert_out: tf.Tensor, ner_labels: tf.Tensor):
        x, num_entities = self._get_entities_representation(bert_out=bert_out, ner_labels=ner_labels)

        # encoding of pairs
        inputs = GraphEncoderInputs(head=x, dep=x)
        logits = self.entity_pairs_enc2(inputs=inputs, training=self.training_ph)  # [N, num_ent, num_ent, 1]

        # squeeze
        logits = tf.squeeze(logits, axis=[-1])  # [N, num_ent, num_ent]
        return logits, num_entities

    def _set_placeholders(self):
        super()._set_placeholders()
        self.re_labels2_ph = tf.placeholder(
            dtype=tf.int32, shape=[None, 4], name="re_labels2"
        )  # [id_example, id_head, id_dep, id_rel]

    def _get_re_loss(self):
        loss1 = super()._get_re_loss()

        no_rel_id = self.config["model"]["re"]["no_relation_id"]
        logits_shape = tf.shape(self.re_logits2_train)  # [4]
        labels_shape = logits_shape[:3]  # [3]
        labels = get_dense_labels_from_indices(
            indices=self.re_labels2_ph,
            shape=labels_shape,
            no_label_id=no_rel_id
        )  # [batch_size, num_entities, num_entities]
        labels = tf.cast(labels, tf.float32)
        per_example_loss = tf.nn.sigmoid_cross_entropy_with_logits(
            labels=labels, logits=self.re_logits2_train
        )  # [batch_size, num_entities, num_entities]

        sequence_mask = tf.sequence_mask(self.num_entities, maxlen=logits_shape[1], dtype=tf.float32)
        mask = sequence_mask[:, None, :] * sequence_mask[:, :, None]

        masked_per_example_loss = per_example_loss * mask
        total_loss = tf.reduce_sum(masked_per_example_loss)
        num_pairs = tf.cast(tf.reduce_sum(mask), tf.float32)
        num_pairs = tf.maximum(num_pairs, 1.0)
        loss2 = total_loss / num_pairs
        loss2 *= self.config["model"]["re"]["loss_coef"]

        loss = loss1 + loss2
        return loss

    # TODO: много копипасты!
    def _get_feed_dict(self, examples: List[Example], mode: str):
        assert self.ner_enc is not None
        assert self.re_enc is not None

        # bert
        input_ids = []
        input_mask = []
        segment_ids = []

        # ner
        first_pieces_coords = []
        num_pieces = []
        num_tokens = []
        ner_labels = []

        # re
        re_labels = []
        re_labels2 = []

        # filling
        for i, x in enumerate(examples):
            input_ids_i = []
            input_mask_i = []
            segment_ids_i = []
            first_pieces_coords_i = []

            # [CLS]
            input_ids_i.append(self.config["model"]["bert"]["cls_token_id"])
            input_mask_i.append(1)
            segment_ids_i.append(0)

            ptr = 1

            # tokens
            for t in x.tokens:
                first_pieces_coords_i.append((i, ptr))
                num_pieces_ij = len(t.pieces)
                input_ids_i += t.token_ids
                input_mask_i += [1] * num_pieces_ij
                segment_ids_i += [0] * num_pieces_ij
                ptr += num_pieces_ij

            # [SEP]
            input_ids_i.append(self.config["model"]["bert"]["sep_token_id"])
            input_mask_i.append(1)
            segment_ids_i.append(0)

            # ner, re
            if mode != ModeKeys.TEST:
                id2entity = {}
                for entity in x.entities:
                    assert entity.id_chain is not None
                    id2entity[entity.id] = entity

                id_head_to_dep_index = {}
                for arc in x.arcs:
                    id_head_to_dep_index[arc.head] = id2entity[arc.dep].index

                for entity in x.entities:
                    start = entity.tokens[0].index_rel
                    end = entity.tokens[-1].index_rel
                    id_label = self.ner_enc[entity.label]
                    ner_labels.append((i, start, end, id_label))

                    if entity.id in id_head_to_dep_index.keys():
                        dep_index = id_head_to_dep_index[entity.id] + 1
                    else:
                        dep_index = 0
                    re_labels.append((i, entity.index, dep_index))
                    re_labels2.append((i, entity.index, entity.index, 1))  # сущность сама с собой всегда в одном кластере

                for _, group in groupby(sorted(x.entities, key=lambda e: e.id_chain), key=lambda e: e.id_chain):
                    for head, dep in combinations(group, 2):
                        re_labels2.append((i, head.index, dep.index, 1))
                        re_labels2.append((i, dep.index, head.index, 1))

            # write
            num_pieces.append(len(input_ids_i))
            num_tokens.append(len(x.tokens))
            input_ids.append(input_ids_i)
            input_mask.append(input_mask_i)
            segment_ids.append(segment_ids_i)
            first_pieces_coords.append(first_pieces_coords_i)

        # padding
        pad_token_id = self.config["model"]["bert"]["pad_token_id"]
        num_tokens_max = max(num_tokens)
        num_pieces_max = max(num_pieces)
        for i in range(len(examples)):
            input_ids[i] += [pad_token_id] * (num_pieces_max - num_pieces[i])
            input_mask[i] += [0] * (num_pieces_max - num_pieces[i])
            segment_ids[i] += [0] * (num_pieces_max - num_pieces[i])
            first_pieces_coords[i] += [(i, 0)] * (num_tokens_max - num_tokens[i])

        if len(ner_labels) == 0:
            ner_labels.append((0, 0, 0, 0))

        if len(re_labels) == 0:
            re_labels.append((0, 0, 0))

        if len(re_labels2) == 0:
            re_labels2.append((0, 0, 0, 0))

        training = mode == ModeKeys.TRAIN

        d = {
            self.input_ids_ph: input_ids,
            self.input_mask_ph: input_mask,
            self.segment_ids_ph: segment_ids,
            self.first_pieces_coords_ph: first_pieces_coords,
            self.num_pieces_ph: num_pieces,
            self.num_tokens_ph: num_tokens,
            self.training_ph: training
        }

        if mode != ModeKeys.TEST:
            d[self.ner_labels_ph] = ner_labels
            d[self.re_labels_ph] = re_labels
            d[self.re_labels2_ph] = re_labels2

        return d


# TODO: переименовать в BertForCoreferenceResolutionHigherOrder
class BertForCoreferenceResolutionV3(BertForCoreferenceResolutionV2):
    """
    https://arxiv.org/abs/1804.05392

    + config["model"]["re"]["order"]:
        1 - as in V2
        2 - as in paper
    + config["model"]["re"]["w_dropout"]: dropout for self.w
    + config["model"]["re"]["w_dropout_policy"]:
        0 - same mask on each iteration
        1 - different mask on each iteration
    """
    def __init__(self, sess, config=None, ner_enc=None, re_enc=None):
        super().__init__(sess=sess, config=config, ner_enc=ner_enc, re_enc=re_enc)

        self.w = None
        self.w_dropout = None

    # TODO: копипаста из родительского класса только из-за инициализации self.w и self.w_dropout
    def build(self):
        """
        добавлен self.root_emb
        """
        self._set_placeholders()

        # N - batch size
        # D - bert dim
        # T_pieces - число bpe-сиволов (включая [CLS] и [SEP])
        # T_tokens - число токенов (не вклчая [CLS] и [SEP])
        with tf.variable_scope(self.model_scope):
            bert_out_train = self._build_bert(training=True)  # [N, T_pieces, D]
            bert_out_pred = self._build_bert(training=False)  # [N, T_pieces, D]

            self.bert_dropout = tf.keras.layers.Dropout(self.config["model"]["bert"]["dropout"])

            with tf.variable_scope(self.ner_scope):
                if self.config["model"]["ner"]["use_birnn"]:
                    self.birnn_ner = StackedBiRNN(**self.config["model"]["ner"]["rnn"])

                self.tokens_pair_enc = GraphEncoder(**self.config["model"]["ner"]["biaffine"])

                self.ner_logits_train = self._build_ner_head(bert_out=bert_out_train)
                self.ner_logits_inference = self._build_ner_head(bert_out=bert_out_pred)

            # re
            with tf.variable_scope(self.re_scope):
                if self.config["model"]["re"]["use_entity_emb"]:
                    num_entities = self.config["model"]["ner"]["biaffine"]["num_labels"]
                    if self.config["model"]["re"]["use_birnn"]:
                        emb_dim = self.config["model"]["re"]["rnn"]["cell_dim"] * 2
                    else:
                        emb_dim = self.config["model"]["bert"]["dim"]
                    self.ner_emb = tf.keras.layers.Embedding(num_entities, emb_dim)
                    if self.config["model"]["re"]["use_entity_emb_layer_norm"]:
                        self.ner_emb_layer_norm = tf.keras.layers.LayerNormalization()
                    self.ner_emb_dropout = tf.keras.layers.Dropout(self.config["model"]["re"]["entity_emb_dropout"])

                if self.config["model"]["re"]["use_birnn"]:
                    self.birnn_re = StackedBiRNN(**self.config["model"]["re"]["rnn"])

                self.entity_pairs_enc = GraphEncoder(**self.config["model"]["re"]["biaffine"])

                if self.config["model"]["re"]["use_birnn"]:
                    emb_dim = self.config["model"]["re"]["rnn"]["cell_dim"] * 2
                else:
                    emb_dim = self.config["model"]["bert"]["dim"]
                self.root_emb = tf.get_variable("root_emb", shape=[1, emb_dim], dtype=tf.float32)

                self.w = tf.get_variable("w_update", shape=[emb_dim * 2, emb_dim], dtype=tf.float32)
                self.w_dropout = tf.keras.layers.Dropout(self.config["model"]["re"]["w_dropout"])

                shape = tf.shape(self.ner_logits_train)[:-1]
                no_entity_id = self.config["model"]["ner"]["no_entity_id"]
                ner_labels_dense = get_dense_labels_from_indices(
                    indices=self.ner_labels_ph, shape=shape, no_label_id=no_entity_id
                )

                ner_preds_inference = tf.argmax(self.ner_logits_inference, axis=-1, output_type=tf.int32)

                self.re_logits_train, self.num_entities = self._build_re_head(
                    bert_out=bert_out_train, ner_labels=ner_labels_dense
                )

                self.re_logits_true_entities, _ = self._build_re_head(
                    bert_out=bert_out_pred, ner_labels=ner_labels_dense
                )
                self.re_logits_pred_entities, self.num_entities_pred = self._build_re_head(
                    bert_out=bert_out_pred, ner_labels=ner_preds_inference
                )

                # argmax
                self.re_labels_true_entities = tf.argmax(self.re_logits_true_entities, axis=-1)
                self.re_labels_pred_entities = tf.argmax(self.re_logits_pred_entities, axis=-1)

            self._set_loss()
            self._set_train_op()

    def _build_re_head(self, bert_out: tf.Tensor, ner_labels: tf.Tensor) -> Tuple[tf.Tensor, tf.Tensor]:
        # x - [batch_size, num_entities, bert_dim]
        # num_entities - [batch_size]
        x, num_entities = self._get_entities_representation(bert_out=bert_out, ner_labels=ner_labels)

        batch_size = tf.shape(x)[0]
        x_root = tf.tile(self.root_emb, [batch_size, 1])
        x_root = x_root[:, None, :]

        num_entities_inner = num_entities + tf.ones_like(num_entities)

        def get_logits(enc, g):
            g_dep = tf.concat([x_root, g], axis=1)  # [batch_size, num_entities + 1, bert_dim]

            # encoding of pairs
            inputs = GraphEncoderInputs(head=g, dep=g_dep)
            logits = enc(inputs=inputs, training=self.training_ph)  # [N, num_ent, num_ent + 1, 1]

            # squeeze
            logits = tf.squeeze(logits, axis=[-1])  # [batch_size, num_entities, num_entities + 1]

            # mask
            mask = tf.sequence_mask(num_entities_inner, dtype=tf.float32)
            logits += (1.0 - mask[:, None, :]) * -1e9  # [batch_size, num_entities, num_entities + 1]

            return g_dep, logits

        # n = 1 - baseline
        # n = 2 - like in paper
        n = self.config["model"]["re"]["order"]

        # 0 - one mask for each iteration
        # 1 - different mask on each iteration
        dropout_policy = self.config["model"]["re"]["w_dropout_policy"]

        if dropout_policy == 0:
            w = self.w_dropout(self.w, training=self.training_ph)
        elif dropout_policy == 1:
            w = self.w
        else:
            raise NotImplementedError

        for i in range(n - 1):
            x_dep, logits = get_logits(self.entity_pairs_enc, x)

            # expected antecedent representation
            prob = tf.nn.softmax(logits, axis=-1)  # [batch_size, num_entities, num_entities + 1]
            a = tf.matmul(prob, x_dep)  # [batch_size, num_entities, bert_dim]

            # update
            if dropout_policy == 1:
                w = self.w_dropout(self.w, training=self.training_ph)
            f = tf.nn.sigmoid(tf.matmul(tf.concat([x, a], axis=-1), w))
            x = f * x + (1.0 - f) * a

        _, logits = get_logits(self.entity_pairs_enc, x)

        return logits, num_entities


# TODO: проверить работоспособность
class ElmoJointModel(BertJointModel):
    def __init__(self, sess, config=None, ner_enc=None, re_enc=None):
        super().__init__(sess=sess, config=config, ner_enc=ner_enc, re_enc=re_enc)

        self.tokens_ph = None
        self.ner_logits = None

    # TODO: мб эту часть можно было бы отрефакторить так, чтобы копипасты было меньше
    def build(self):
        self._set_placeholders()

        with tf.variable_scope(self.model_scope):
            elmo_out = self._build_elmo()  # [N, num_tokens, D]

            self.bert_dropout = tf.keras.layers.Dropout(self.config["model"]["elmo"]["dropout"])

            # ner
            with tf.variable_scope(self.ner_scope):
                if self.config["model"]["ner"]["use_birnn"]:
                    self.birnn_ner = StackedBiRNN(**self.config["model"]["ner"]["rnn"])

                num_labels = self.config["model"]["ner"]["num_labels"]
                self.dense_ner_labels = tf.keras.layers.Dense(num_labels)

                self.ner_logits_train, self.ner_preds_inference, self.transition_params = self._build_ner_head(bert_out=elmo_out)

            # re
            with tf.variable_scope(self.re_scope):
                if self.config["model"]["re"]["use_entity_emb"]:
                    elmo_dim = self.config["model"]["elmo"]["dim"]
                    self.ner_emb = tf.keras.layers.Embedding(num_labels, elmo_dim)
                    if self.config["model"]["re"]["use_entity_emb_layer_norm"]:
                        self.ner_emb_layer_norm = tf.keras.layers.LayerNormalization()
                    self.ner_emb_dropout = tf.keras.layers.Dropout(self.config["model"]["re"]["entity_emb_dropout"])

                if self.config["model"]["re"]["use_birnn"]:
                    self.birnn_re = StackedBiRNN(**self.config["model"]["re"]["rnn"])

                self.entity_pairs_enc = GraphEncoder(**self.config["model"]["re"]["biaffine"])

                self.re_logits_train, self.num_entities = self._build_re_head(
                    bert_out=elmo_out, ner_labels=self.ner_labels_ph
                )
                re_logits_pred_entities, _ = self._build_re_head(
                    bert_out=elmo_out, ner_labels=self.ner_preds_inference
                )

                self.re_labels_true_entities = tf.argmax(self.re_logits_train, axis=-1)
                self.re_labels_pred_entities = tf.argmax(re_logits_pred_entities, axis=-1)

            self._set_loss()
            self._set_train_op()

    def _get_entities_representation(self, bert_out: tf.Tensor, ner_labels: tf.Tensor) -> Tuple[tf.Tensor, tf.Tensor]:
        """
        bert_out ->
        ner_labels -> x_ner

        Выход - логиты отношений

        Пусть v_context - контекстный вектор первого токена сущности или триггера события,
              v_label - обучаемый с нуля вектор лейбла или триггера события
              v_entity - обучаемый с нуля вектор именной сущности

        Есть несколько способов векторизации сущностей и триггеров событий:

        1. v_context
        2. v_context + v_label
        3. сущнсоть - v_entity, триггер - v_context + v_label

        :param bert_out: tf.Tensor of shape [batch_size, num_pieces_max, bert_dim] and type tf.float32
        :param ner_labels: tf.Tensor of shape [batch_size, num_tokens_max] and type tf.int32
        :return:
        """
        # dropout
        bert_out = self.bert_dropout(bert_out, training=self.training_ph)

        if self.ner_emb is not None:
            x_emb = self._get_ner_embeddings(ner_labels=ner_labels)
            x = bert_out + x_emb
        else:
            x = bert_out

        if self.birnn_re is not None:
            sequence_mask = tf.sequence_mask(self.num_tokens_ph)
            x = self.birnn_re(x, training=self.training_ph, mask=sequence_mask)  # [N, num_tokens, cell_dim * 2]

        # вывод координат первых токенов сущностей
        start_ids = tf.constant(self.config["model"]["ner"]["start_ids"], dtype=tf.int32)
        coords, num_entities = get_batched_coords_from_labels(
            labels_2d=ner_labels, values=start_ids, sequence_len=self.num_tokens_ph
        )

        # tokens -> entities
        x = tf.gather_nd(x, coords)   # [batch_size, num_entities_max, bert_bim or cell_dim * 2]
        return x, num_entities

    def _get_feed_dict(self, examples: List[Example], training: bool):
        # elmo
        tokens = []

        # ner
        num_tokens = []
        ner_labels = []

        # re
        re_labels = []

        # filling
        for i, x in enumerate(examples):
            tokens_i = []
            ner_labels_i = []

            # tokens
            for t in x.tokens:
                tokens_i.append(t.text)
                ner_labels_i.append(t.label_ids[0])

            # relations
            for arc in x.arcs:
                assert arc.head_index is not None
                assert arc.dep_index is not None
                re_labels.append((i, arc.head_index, arc.dep_index, arc.rel_id))

            # write
            tokens.append(tokens_i)
            num_tokens.append(len(x.tokens))
            ner_labels.append(ner_labels_i)

        # padding
        pad_label_id = self.config["model"]["ner"]["no_entity_id"]
        num_tokens_max = max(num_tokens)
        for i in range(len(examples)):
            tokens[i] += ['<pad>'] * (num_tokens_max - num_tokens[i])
            ner_labels[i] += [pad_label_id] * (num_tokens_max - num_tokens[i])

        if len(re_labels) == 0:
            re_labels.append((0, 0, 0, 0))

        d = {
            # elmo
            self.tokens_ph: tokens,

            # ner
            self.num_tokens_ph: num_tokens,
            self.ner_labels_ph: ner_labels,

            # re
            self.re_labels_ph: re_labels,

            # common
            self.training_ph: training
        }
        return d

    def _set_placeholders(self):
        # elmo inputs
        self.tokens_ph = tf.placeholder(dtype=tf.string, shape=[None, None], name="tokens")

        # ner inputs
        self.num_tokens_ph = tf.placeholder(dtype=tf.int32, shape=[None], name="num_tokens")
        self.ner_labels_ph = tf.placeholder(dtype=tf.int32, shape=[None, None], name="ner_labels")

        # re inputs
        # [id_example, id_head, id_dep, id_rel]
        self.re_labels_ph = tf.placeholder(dtype=tf.int32, shape=[None, 4], name="re_labels")

        # common inputs
        self.training_ph = tf.placeholder(dtype=tf.bool, shape=None, name="training_ph")

    def _build_elmo(self):
        elmo = hub.Module(self.config["model"]["elmo"]["dir"], trainable=False)
        input_dict = {
            "tokens": self.tokens_ph,
            "sequence_len": self.num_tokens_ph
        }
        x = elmo(input_dict, signature="tokens", as_dict=True)["elmo"]
        return x

    def _set_train_op(self):
        self.set_train_op_head()
        self.train_op = self.train_op_head

    def initialize(self):
        self.init_uninitialized()


class BertForCoreferenceResolutionV4(BertForCoreferenceResolutionV2):
    """
    task:
    для каждого mention предсказывать подмножество antecedents
    из множества ранее упомянутых mentions.

    entity representation:
    g = [x_start, x_end, x_attn]

    coref score:
    biaffine without one component

    loss:
    softmax_loss

    inference:
    s(i, j) = 0, if j >=i and j = 0 (no coref)
    During inference, the model only creates a link if the highest antecedent score is positive.
    """
    def __init__(self, sess, config=None, ner_enc=None, re_enc=None):
        super().__init__(sess=sess, config=config, ner_enc=ner_enc, re_enc=re_enc)

        self.dense_attn_1 = None
        self.dense_attn_2 = None

    # TODO: копипаста из родительского класса из-за 1) инициализации ffnn_attn, 2) root_emb -> bert_dim * 3
    def build(self):
        """
        добавлен self.root_emb
        """
        self._set_placeholders()

        # N - batch size
        # D - bert dim
        # T_pieces - число bpe-сиволов (включая [CLS] и [SEP])
        # T_tokens - число токенов (не вклчая [CLS] и [SEP])
        with tf.variable_scope(self.model_scope):
            bert_out_train = self._build_bert(training=True)  # [N, T_pieces, D]
            bert_out_pred = self._build_bert(training=False)  # [N, T_pieces, D]

            self.bert_dropout = tf.keras.layers.Dropout(self.config["model"]["bert"]["dropout"])

            with tf.variable_scope(self.ner_scope):
                if self.config["model"]["ner"]["use_birnn"]:
                    self.birnn_ner = StackedBiRNN(**self.config["model"]["ner"]["rnn"])

                self.tokens_pair_enc = GraphEncoder(**self.config["model"]["ner"]["biaffine"])

                self.ner_logits_train = self._build_ner_head(bert_out=bert_out_train)
                self.ner_logits_inference = self._build_ner_head(bert_out=bert_out_pred)

            # re
            with tf.variable_scope(self.re_scope):
                if self.config["model"]["re"]["use_entity_emb"]:
                    num_entities = self.config["model"]["ner"]["biaffine"]["num_labels"]
                    if self.config["model"]["re"]["use_birnn"]:
                        emb_dim = self.config["model"]["re"]["rnn"]["cell_dim"] * 2
                    else:
                        emb_dim = self.config["model"]["bert"]["dim"]
                    self.ner_emb = tf.keras.layers.Embedding(num_entities, emb_dim)
                    if self.config["model"]["re"]["use_entity_emb_layer_norm"]:
                        self.ner_emb_layer_norm = tf.keras.layers.LayerNormalization()
                    self.ner_emb_dropout = tf.keras.layers.Dropout(self.config["model"]["re"]["entity_emb_dropout"])

                if self.config["model"]["re"]["use_birnn"]:
                    self.birnn_re = StackedBiRNN(**self.config["model"]["re"]["rnn"])

                self.entity_pairs_enc = GraphEncoder(**self.config["model"]["re"]["biaffine"])

                if self.config["model"]["re"]["use_birnn"]:
                    emb_dim = self.config["model"]["re"]["rnn"]["cell_dim"] * 2
                else:
                    emb_dim = self.config["model"]["bert"]["dim"]
                self.root_emb = tf.get_variable("root_emb", shape=[1, emb_dim * 3], dtype=tf.float32)

                # self.w = tf.get_variable("w_update", shape=[emb_dim * 6, emb_dim * 3], dtype=tf.float32)
                # self.w_dropout = tf.keras.layers.Dropout(self.config["model"]["re"]["w_dropout"])

                # TODO: вынести гиперпараметры в конфиг!!1!
                self.dense_attn_1 = MLP(num_layers=1, hidden_dim=128, activation=tf.nn.relu, dropout=0.33)
                self.dense_attn_2 = MLP(num_layers=1, hidden_dim=1, activation=None, dropout=None)

                shape = tf.shape(self.ner_logits_train)[:-1]
                no_entity_id = self.config["model"]["ner"]["no_entity_id"]
                ner_labels_dense = get_dense_labels_from_indices(
                    indices=self.ner_labels_ph, shape=shape, no_label_id=no_entity_id
                )

                ner_preds_inference = tf.argmax(self.ner_logits_inference, axis=-1, output_type=tf.int32)

                self.re_logits_train, self.num_entities = self._build_re_head(
                    bert_out=bert_out_train, ner_labels=ner_labels_dense
                )

                self.re_logits_true_entities, _ = self._build_re_head(
                    bert_out=bert_out_pred, ner_labels=ner_labels_dense
                )
                self.re_logits_pred_entities, self.num_entities_pred = self._build_re_head(
                    bert_out=bert_out_pred, ner_labels=ner_preds_inference
                )

                # argmax
                self.re_labels_true_entities = tf.argmax(self.re_logits_true_entities, axis=-1)
                self.re_labels_pred_entities = tf.argmax(self.re_logits_pred_entities, axis=-1)

            self._set_loss()
            self._set_train_op()

    def _get_entities_representation(self, bert_out: tf.Tensor, ner_labels: tf.Tensor) -> Tuple[tf.Tensor, tf.Tensor]:
        """


        bert_out - [batch_size, num_pieces, bert_dim]
        ner_labels - [batch_size, num_tokens, num_tokens]

        logits - [batch_size, num_entities_max, bert_bim or cell_dim * 2]
        num_entities - [batch_size]
        """
        # dropout
        bert_out = self.bert_dropout(bert_out, training=self.training_ph)

        # pieces -> tokens
        x = tf.gather_nd(bert_out, self.first_pieces_coords_ph)  # [batch_size, num_tokens, bert_dim]

        # birnn
        if self.birnn_re is not None:
            sequence_mask = tf.sequence_mask(self.num_tokens_ph)
            x = self.birnn_re(x, training=self.training_ph, mask=sequence_mask)  # [N, num_tokens, cell_dim * 2]
        #     d_model = self.config["model"]["re"]["rnn"]["cell_dim"] * 2
        # else:
        #     d_model = self.config["model"]["bert"]["dim"]

        # маскирование
        num_tokens = tf.shape(ner_labels)[1]
        mask = upper_triangular(num_tokens, dtype=tf.int32)
        ner_labels *= mask[None, :, :]

        # векторизация сущностей
        no_entity_id = self.config["model"]["ner"]["no_entity_id"]
        span_mask = tf.not_equal(ner_labels, no_entity_id)  # [batch_size, num_tokens, num_tokens]
        start_coords, end_coords, num_entities = get_padded_coords_3d(mask_3d=span_mask)
        x_start = tf.gather_nd(x, start_coords)  # [N, num_entities, D]
        x_end = tf.gather_nd(x, end_coords)  # [N, num_entities, D]

        # attn
        grid, sequence_mask_span = get_span_indices(
            start_ids=start_coords[:, :, 1],
            end_ids=end_coords[:, :, 1]
        )  # ([batch_size, num_entities, span_size], [batch_size, num_entities, span_size])

        batch_size = tf.shape(x)[0]
        x_coord = tf.range(batch_size)[:, None, None, None]  # [batch_size, 1, 1, 1]
        grid_shape = tf.shape(grid)  # [3]
        x_coord = tf.tile(x_coord, [1, grid_shape[1], grid_shape[2], 1])  # [batch_size, num_entities, span_size, 1]
        y_coord = tf.expand_dims(grid, -1)  # [batch_size, num_entities, span_size, 1]
        coords = tf.concat([x_coord, y_coord], axis=-1)  # [batch_size, num_entities, span_size, 2]
        x_span = tf.gather_nd(x, coords)  # [batch_size, num_entities, span_size, d_model]
        # print(x_span)
        w = self.dense_attn_1(x_span)  # [batch_size, num_entities, span_size, H]
        w = self.dense_attn_2(w)  # [batch_size, num_entities, span_size, 1]
        sequence_mask_span = tf.cast(tf.expand_dims(sequence_mask_span, -1), tf.float32)
        w += (1.0 - sequence_mask_span) * -1e9  # [batch_size, num_entities, span_size, 1]
        w = tf.nn.softmax(w, axis=2)  # [batch_size, num_entities, span_size, 1]
        x_span = tf.reduce_sum(x_span * w, axis=2)  # [batch_size, num_entities, d_model]

        # concat
        x_entity = tf.concat([x_start, x_end, x_span], axis=-1)  # [batch_size, num_entities, d_model * 3]

        return x_entity, num_entities


# current best model
class BertForCoreferenceResolutionV5(BertForCoreferenceResolutionV2):
    def __init__(self, sess, config=None, ner_enc=None, re_enc=None):
        super().__init__(sess=sess, config=config, ner_enc=ner_enc, re_enc=re_enc)

    def _build_re_head(self, bert_out: tf.Tensor, ner_labels: tf.Tensor) -> Tuple[tf.Tensor, tf.Tensor]:
        x, num_entities = self._get_entities_representation(bert_out=bert_out, ner_labels=ner_labels)

        # добавление root
        batch_size = tf.shape(x)[0]
        x_root = tf.tile(self.root_emb, [batch_size, 1])
        x_root = x_root[:, None, :]
        x_dep = tf.concat([x_root, x], axis=1)  # [batch_size, num_entities + 1, bert_dim]

        # encoding of pairs
        inputs = GraphEncoderInputs(head=x, dep=x_dep)
        logits = self.entity_pairs_enc(inputs=inputs, training=self.training_ph)  # [N, num_ent, num_ent + 1, 1]

        # squeeze
        logits = tf.squeeze(logits, axis=[-1])  # [batch_size, num_entities, num_entities + 1]

        # mask padding
        num_entities_inner = num_entities + tf.ones_like(num_entities)
        mask_pad = tf.sequence_mask(num_entities_inner, dtype=tf.float32)  # [batch_size, num_entities + 1]

        # mask antecedent
        n = tf.shape(logits)[1]
        mask_ant = tf.linalg.band_part(tf.ones((n, n + 1), dtype=tf.float32), -1, 0)  # lower-triangular

        mask = mask_pad[:, None, :] * mask_ant[None, :, :]
        logits += (1.0 - mask) * -1e9
        return logits, num_entities

    # TODO: копипаста
    # TODO: пока в _get_feed_dict суётся ModeKeys.VALID, потому что предполагается,
    #  что сущности уже найдены. избавиться от этого костыля, путём создания отдельного
    #  класса под модель, где нужно искать только кореференции
    def predict(
            self,
            examples: List[Example],
            chunks: List[Example],
            window: int = 1,
            batch_size: int = 16,
            no_or_one_parent_per_node: bool = False,
            **kwargs
    ):
        """
        Оценка качества на уровне документа.
        :param examples: документы
        :param chunks: куски (stride 1). предполагаетя, что для каждого документа из examples должны быть куски в chunks
        :param window: размер кусков (в предложениях)
        :param batch_size:
        :param no_or_one_parent_per_node
        :return:
        """
        # проверка на то, то в примерах нет рёбер
        # TODO: как-то обработать случай отсутствия сущнсоетй
        for x in examples:
            assert len(x.arcs) == 0

        id_to_num_sentences = {x.id: x.tokens[-1].id_sent + 1 for x in examples}

        # y_pred = set()
        head2dep = {}  # (file, head) -> {dep, score}
        dep2head = {}

        for start in range(0, len(chunks), batch_size):
            end = start + batch_size
            chunks_batch = chunks[start:end]
            feed_dict = self._get_feed_dict(chunks_batch, mode=ModeKeys.VALID)
            re_labels_pred, re_logits_pred = self.sess.run(
                [self.re_labels_true_entities, self.re_logits_true_entities],
                feed_dict=feed_dict
            )
            # re_labels_pred: np.ndarray, shape [batch_size, num_entities], dtype np.int32
            # values in range [0, num_ent]; 0 means no dep.
            # re_logits_pred: np.ndarray, shape [batch_size, num_entities, num_entities + 1], dtype np.float32

            for i in range(len(chunks_batch)):
                chunk = chunks_batch[i]

                num_entities_chunk = len(chunk.entities)
                # entities_sorted = sorted(chunk.entities, key=lambda e: (e.tokens[0].index_rel, e.tokens[-1].index_rel))
                index2entity = {entity.index: entity for entity in chunk.entities}
                assert len(index2entity) == num_entities_chunk

                num_sentences = id_to_num_sentences[chunk.parent]
                end_rel = chunk.tokens[-1].id_sent - chunk.tokens[0].id_sent
                assert end_rel < window, f"[{chunk.id}] relative end {end_rel} >= window size {window}"
                is_first = chunk.tokens[0].id_sent == 0
                is_last = chunk.tokens[-1].id_sent == num_sentences - 1
                pairs = get_sent_pairs_to_predict_for(end=end_rel, is_first=is_first, is_last=is_last, window=window)

                # предсказанные лейблы, которые можно получить из предиктов для кусочка chunk
                for id_sent_rel_a, id_sent_rel_b in pairs:
                    id_sent_abs_a = id_sent_rel_a + chunk.tokens[0].id_sent
                    id_sent_abs_b = id_sent_rel_b + chunk.tokens[0].id_sent
                    # for idx_head, idx_dep in enumerate(re_labels_pred_i):
                    for idx_head in range(num_entities_chunk):
                        idx_dep = re_labels_pred[i, idx_head]
                        # нет исходящего ребра или находится дальше по тексту
                        if idx_dep == 0 or idx_dep >= idx_head + 1:
                            continue
                        # head = entities_sorted[idx_head]
                        # dep = entities_sorted[idx_dep - 1]
                        head = index2entity[idx_head]
                        dep = index2entity[idx_dep - 1]
                        id_sent_head = head.tokens[0].id_sent
                        id_sent_dep = dep.tokens[0].id_sent
                        if (id_sent_head == id_sent_abs_a and id_sent_dep == id_sent_abs_b) or \
                                (id_sent_head == id_sent_abs_b and id_sent_dep == id_sent_abs_a):
                            score = re_logits_pred[i, idx_head, idx_dep]
                            key_head = chunk.parent, head.id
                            key_dep = chunk.parent, dep.id
                            if key_head in head2dep:
                                if head2dep[key_head]["score"] < score:
                                    head2dep[key_head] = {"dep": dep.id, "score": score}
                                else:
                                    pass
                            else:
                                if no_or_one_parent_per_node:
                                    if key_dep in dep2head:
                                        if dep2head[key_dep]["score"] < score:
                                            dep2head[key_dep] = {"head": head.id, "score": score}
                                            head2dep.pop(key_head, None)
                                        else:
                                            pass
                                    else:
                                        dep2head[key_dep] = {"head": head.id, "score": score}
                                        head2dep[key_head] = {"dep": dep.id, "score": score}
                                else:
                                    head2dep[key_head] = {"dep": dep.id, "score": score}

        # присвоение id_chain
        for x in examples:
            id2entity = {}
            g = {}
            for entity in x.entities:
                g[entity.id] = set()
                id2entity[entity.id] = entity
            for entity in x.entities:
                key = x.id, entity.id
                if key in head2dep:
                    dep = head2dep[key]["dep"]
                    g[entity.id].add(dep)
                    id_arc = "R" + str(len(x.arcs))
                    arc = Arc(id=id_arc, head=entity.id, dep=dep, rel=self.inv_re_enc[1])
                    x.arcs.append(arc)

            components = get_connected_components(g)

            for id_chain, comp in enumerate(components):
                for id_entity in comp:
                    id2entity[id_entity].id_chain = id_chain


class BertForCoreferenceResolutionV51(BertForCoreferenceResolutionV5):
    def __init__(self, sess, config=None, ner_enc=None, re_enc=None):
        super().__init__(sess=sess, config=config, ner_enc=ner_enc, re_enc=re_enc)

        self.examples_valid = None
        self.examples_valid_copy = None

<<<<<<< HEAD
    # TODO: копипаста из V6
=======
>>>>>>> ee406239
    def evaluate(self, examples: List[Example], batch_size: int = 16) -> Dict:
        assert self.examples_valid is not None
        assert self.examples_valid_copy is not None

        for x in self.examples_valid_copy:
            x.arcs = []
            for entity in x.entities:
                entity.id_chain = None

        self.predict(
            examples=self.examples_valid_copy,
            chunks=examples,
            batch_size=batch_size,
            window=self.config["valid"]["window"],
        )

        to_conll(
            examples=self.examples_valid,
            path=self.config["valid"]["path_true"]
        )

        to_conll(
            examples=self.examples_valid_copy,
            path=self.config["valid"]["path_pred"]
        )

        metrics = {}
        for metric in ["muc", "bcub", "ceafm", "ceafe", "blanc"]:
            stdout = get_coreferense_resolution_metrics(
                path_true=self.config["valid"]["path_true"],
                path_pred=self.config["valid"]["path_pred"],
                scorer_path=self.config["valid"]["scorer_path"],
                metric=metric
            )
            # print(metric)
            # print(stdout)
            parse_fn = parse_conll_blanc if metric == "blanc" else parse_conll_metrics
            metrics[metric] = parse_fn(stdout=stdout)

        d = {
            "loss": 0.0,
            "score": (metrics["muc"]["f1"] + metrics["bcub"]["f1"] + metrics["ceafm"]["f1"] + metrics["ceafe"]["f1"]) / 4.0,
            "metrics": metrics
        }
        return d


class BertForCoreferenceResolutionV6(BertForCoreferenceResolutionV5):
    def __init__(self, sess, config=None, ner_enc=None, re_enc=None):
        super().__init__(sess=sess, config=config, ner_enc=ner_enc, re_enc=re_enc)

        self.examples_valid = None
        self.examples_valid_copy = None

    def predict(
            self,
            examples: List[Example],
            chunks: List[Example],
            window: int = 1,
            batch_size: int = 16,
            no_or_one_parent_per_node: bool = False,
            **kwargs
    ):
        """
        Оценка качества на уровне документа.
        :param examples: документы
        :param chunks: куски (stride 1). предполагаетя, что для каждого документа из examples должны быть куски в chunks
        :param window: размер кусков (в предложениях)
        :param batch_size:
        :param no_or_one_parent_per_node
        :return:
        """
        # проверка на то, то в примерах нет рёбер
        # TODO: как-то обработать случай отсутствия сущнсоетй
        for x in examples:
            assert len(x.arcs) == 0

        id_to_num_sentences = {x.id: x.tokens[-1].id_sent + 1 for x in examples}

        # y_pred = set()
        head2dep = {}  # (file, head) -> {dep, score}

        for start in range(0, len(chunks), batch_size):
            end = start + batch_size
            chunks_batch = chunks[start:end]
            feed_dict = self._get_feed_dict(chunks_batch, mode=ModeKeys.VALID)
            re_labels_pred, re_logits_pred = self.sess.run(
                [self.re_labels_true_entities, self.re_logits_true_entities],
                feed_dict=feed_dict
            )
            # re_labels_pred: np.ndarray, shape [batch_size, num_entities], dtype np.int32
            # values in range [0, num_ent]; 0 means no dep.
            # re_logits_pred: np.ndarray, shape [batch_size, num_entities, num_entities + 1], dtype np.float32

            for i in range(len(chunks_batch)):
                chunk = chunks_batch[i]

                num_entities_chunk = len(chunk.entities)
                index2entity = {entity.index: entity for entity in chunk.entities}
                assert len(index2entity) == num_entities_chunk

                num_sentences = id_to_num_sentences[chunk.parent]
                end_rel = chunk.tokens[-1].id_sent - chunk.tokens[0].id_sent
                assert end_rel < window, f"[{chunk.id}] relative end {end_rel} >= window size {window}"
                is_first = chunk.tokens[0].id_sent == 0
                is_last = chunk.tokens[-1].id_sent == num_sentences - 1
                pairs = get_sent_pairs_to_predict_for(end=end_rel, is_first=is_first, is_last=is_last, window=window)

                # предсказанные лейблы, которые можно получить из предиктов для кусочка chunk
                for id_sent_rel_a, id_sent_rel_b in pairs:
                    id_sent_abs_a = id_sent_rel_a + chunk.tokens[0].id_sent
                    id_sent_abs_b = id_sent_rel_b + chunk.tokens[0].id_sent
                    # for idx_head, idx_dep in enumerate(re_labels_pred_i):
                    for idx_head in range(num_entities_chunk):
                        idx_dep = re_labels_pred[i, idx_head]
                        # нет исходящего ребра или находится дальше по тексту
                        # print(0)
                        if idx_dep == 0 or idx_dep >= idx_head + 1:
                            continue
                        score = re_logits_pred[i, idx_head, idx_dep]
                        # print(1)
                        if score <= 0.0:
                            continue
                        # print(2)
                        head = index2entity[idx_head]
                        dep = index2entity[idx_dep - 1]
                        id_sent_head = head.tokens[0].id_sent
                        id_sent_dep = dep.tokens[0].id_sent
                        if (id_sent_head == id_sent_abs_a and id_sent_dep == id_sent_abs_b) or \
                                (id_sent_head == id_sent_abs_b and id_sent_dep == id_sent_abs_a):
                            key_head = chunk.parent, head.id
                            if key_head in head2dep:
                                if head2dep[key_head]["score"] < score:
                                    head2dep[key_head] = {"dep": dep.id, "score": score}
                                else:
                                    pass
                            else:
                                head2dep[key_head] = {"dep": dep.id, "score": score}

        # присвоение id_chain
        for x in examples:
            id2entity = {}
            g = {}
            for entity in x.entities:
                g[entity.id] = set()
                id2entity[entity.id] = entity
            for entity in x.entities:
                key = x.id, entity.id
                if key in head2dep:
                    dep = head2dep[key]["dep"]
                    g[entity.id].add(dep)
                    id_arc = "R" + str(len(x.arcs))
                    arc = Arc(id=id_arc, head=entity.id, dep=dep, rel=self.inv_re_enc[1])
                    x.arcs.append(arc)

            # print(g)
            components = get_connected_components(g)

            for id_chain, comp in enumerate(components):
                for id_entity in comp:
                    id2entity[id_entity].id_chain = id_chain

    def evaluate(self, examples: List[Example], batch_size: int = 16) -> Dict:
        assert self.examples_valid is not None
        assert self.examples_valid_copy is not None

        for x in self.examples_valid_copy:
            x.arcs = []
            for entity in x.entities:
                entity.id_chain = None

        self.predict(
            examples=self.examples_valid_copy,
            chunks=examples,
            batch_size=batch_size,
            window=self.config["valid"]["window"],
        )

        to_conll(
            examples=self.examples_valid,
            path=self.config["valid"]["path_true"]
        )

        to_conll(
            examples=self.examples_valid_copy,
            path=self.config["valid"]["path_pred"]
        )

        metrics = {}
        for metric in ["muc", "bcub", "ceafm", "ceafe", "blanc"]:
            stdout = get_coreferense_resolution_metrics(
                path_true=self.config["valid"]["path_true"],
                path_pred=self.config["valid"]["path_pred"],
                scorer_path=self.config["valid"]["scorer_path"],
                metric=metric
            )
            # print(metric)
            # print(stdout)
            parse_fn = parse_conll_blanc if metric == "blanc" else parse_conll_metrics
            metrics[metric] = parse_fn(stdout=stdout)

        d = {
            "loss": 0.0,
            "score": (metrics["muc"]["f1"] + metrics["bcub"]["f1"] + metrics["ceafm"]["f1"] + metrics["ceafe"]["f1"]) / 4.0,
            "metrics": metrics
        }
        return d

    def _get_re_loss(self):
        no_rel_id = 0  # должен быть ноль обязательно
        logits_shape = tf.shape(self.re_logits_train)
        ones = tf.ones_like(self.re_labels_ph[:, :1])
        indices = tf.concat([self.re_labels_ph, ones], axis=1)
        labels = get_dense_labels_from_indices(
            indices=indices, shape=logits_shape, no_label_id=no_rel_id
        )  # [batch_size, num_entities, num_entities + 1], {0, 1}

        # предполагается, что логиты уже маскированы по последнему измерению (pad, look-ahead)
        scores_model = tf.reduce_logsumexp(self.re_logits_train, axis=-1)  # [batch_size, num_entities]
        logits_gold = self.re_logits_train + (1.0 - tf.cast(labels, tf.float32)) * -1e9  # [batch_size, num_entities, num_entities + 1]
        scores_gold = tf.reduce_logsumexp(logits_gold, axis=-1)  # [batch_size, num_entities]
        per_example_loss = scores_model - scores_gold  # [batch_size, num_entities]

        # mask
        sequence_mask = tf.sequence_mask(self.num_entities, maxlen=logits_shape[1], dtype=tf.float32)
        masked_per_example_loss = per_example_loss * sequence_mask

        # aggregate
        total_loss = tf.reduce_sum(masked_per_example_loss)
        num_entities_total = tf.cast(tf.reduce_sum(self.num_entities), tf.float32)
        num_entities_total = tf.maximum(num_entities_total, 1.0)
        loss = total_loss / num_entities_total

        # weight
        loss *= self.config["model"]["re"]["loss_coef"]
        return loss

    # TODO: много копипасты!
    def _get_feed_dict(self, examples: List[Example], mode: str):
        assert self.ner_enc is not None
        assert self.re_enc is not None

        # bert
        input_ids = []
        input_mask = []
        segment_ids = []

        # ner
        first_pieces_coords = []
        num_pieces = []
        num_tokens = []
        ner_labels = []

        # re
        re_labels = []

        # filling
        for i, x in enumerate(examples):
            input_ids_i = []
            input_mask_i = []
            segment_ids_i = []
            first_pieces_coords_i = []

            # [CLS]
            input_ids_i.append(self.config["model"]["bert"]["cls_token_id"])
            input_mask_i.append(1)
            segment_ids_i.append(0)

            ptr = 1

            # tokens
            for t in x.tokens:
                first_pieces_coords_i.append((i, ptr))
                num_pieces_ij = len(t.pieces)
                input_ids_i += t.token_ids
                input_mask_i += [1] * num_pieces_ij
                segment_ids_i += [0] * num_pieces_ij
                ptr += num_pieces_ij

            # [SEP]
            input_ids_i.append(self.config["model"]["bert"]["sep_token_id"])
            input_mask_i.append(1)
            segment_ids_i.append(0)

            # ner, re
            if mode != ModeKeys.TEST:
                # id2entity = {entity.id: entity for entity in x.entities}
                id2entity = {}
                chain2entities = defaultdict(set)

                # если бежать по сортированному списку, то значения в chain2entities будут сортированы
                for entity in x.entities:
                    assert isinstance(entity.index, int)
                    assert isinstance(entity.id_chain, int)
                    id2entity[entity.id] = entity
                    chain2entities[entity.id_chain].add(entity)

                for entity in x.entities:
                    # ner
                    start = entity.tokens[0].index_rel
                    end = entity.tokens[-1].index_rel
                    id_label = self.ner_enc[entity.label]
                    ner_labels.append((i, start, end, id_label))

                    # re
                    antecedents = []
                    for entity_chain in chain2entities[entity.id_chain]:
                        if entity_chain.index < entity.index:
                            antecedents.append(entity_chain.index)
                    if len(antecedents) > 0:
                        for id_dep in antecedents:
                            re_labels.append((i, entity.index, id_dep))

                    else:
                        re_labels.append((i, entity.index, 0))

            # write
            num_pieces.append(len(input_ids_i))
            num_tokens.append(len(x.tokens))
            input_ids.append(input_ids_i)
            input_mask.append(input_mask_i)
            segment_ids.append(segment_ids_i)
            first_pieces_coords.append(first_pieces_coords_i)

        # padding
        pad_token_id = self.config["model"]["bert"]["pad_token_id"]
        num_tokens_max = max(num_tokens)
        num_pieces_max = max(num_pieces)
        for i in range(len(examples)):
            input_ids[i] += [pad_token_id] * (num_pieces_max - num_pieces[i])
            input_mask[i] += [0] * (num_pieces_max - num_pieces[i])
            segment_ids[i] += [0] * (num_pieces_max - num_pieces[i])
            first_pieces_coords[i] += [(i, 0)] * (num_tokens_max - num_tokens[i])

        if len(ner_labels) == 0:
            ner_labels.append((0, 0, 0, 0))

        if len(re_labels) == 0:
            re_labels.append((0, 0, 0))

        training = mode == ModeKeys.TRAIN

        d = {
            self.input_ids_ph: input_ids,
            self.input_mask_ph: input_mask,
            self.segment_ids_ph: segment_ids,
            self.first_pieces_coords_ph: first_pieces_coords,
            self.num_pieces_ph: num_pieces,
            self.num_tokens_ph: num_tokens,
            self.training_ph: training
        }

        if mode != ModeKeys.TEST:
            d[self.ner_labels_ph] = ner_labels
            d[self.re_labels_ph] = re_labels

        return d


class E2ECoref:
    """
    task:
    для каждого mention предсказывать подмножество antecedents
    из множества ранее упомянутых mentions.

    ner_labels_ph = [id_example, start, end]

    coreference score:
    s(i, j) = s_m(i) + s_m(j) + s_a(i, j)
    s_m(i) = w_m * ffnn_m(g_i)
    s_m(j) = w_m * ffnn_m(g_j)
    s_a(i, j) = w_a * ffnn([g_i, g_j, g_i * g_j, feats(i, j)])
    не очень понятно, нужны ли компоненты s_m(i) и s_m(j) в случае заранее определённых
    истинных mentions.
    g = [x_start, x_end, x_attn]

    loss:
    softmax_loss

    inference:
    get_predicted_antecedents, get_predicted_clusters
    """<|MERGE_RESOLUTION|>--- conflicted
+++ resolved
@@ -3809,10 +3809,6 @@
         self.examples_valid = None
         self.examples_valid_copy = None
 
-<<<<<<< HEAD
-    # TODO: копипаста из V6
-=======
->>>>>>> ee406239
     def evaluate(self, examples: List[Example], batch_size: int = 16) -> Dict:
         assert self.examples_valid is not None
         assert self.examples_valid_copy is not None
